import abc
import logging
import time
import uuid
from typing import Optional, Dict, Union, Iterator, AsyncIterator, AsyncGenerator, Any

from vision_agents.core.events.manager import EventManager

from . import events
from .events import (
    TTSAudioEvent,
    TTSSynthesisStartEvent,
    TTSSynthesisCompleteEvent,
    TTSErrorEvent,
)
from vision_agents.core.events import (
    PluginClosedEvent,
    AudioFormat,
)
from ..observability import (
    tts_latency_ms,
    tts_errors,
)
from ..edge.types import PcmData

logger = logging.getLogger(__name__)


class TTS(abc.ABC):
    """
    Text-to-Speech base class.

    This abstract class provides the interface for text-to-speech implementations.
    It handles:
    - Converting text to speech
    - Resampling and rechanneling audio to a desired format
    - Emitting audio events

    Events:
        - audio: Emitted when an audio chunk is available.
            Args: audio_data (bytes), user_metadata (dict)
        - error: Emitted when an error occurs during speech synthesis.
            Args: error (Exception)

    Implementations should inherit from this class and implement the synthesize method.
    """

    def __init__(self, provider_name: Optional[str] = None):
        """
        Initialize the TTS base class.

        Args:
            provider_name: Name of the TTS provider (e.g., "cartesia", "elevenlabs")
        """
        super().__init__()
        self.session_id = str(uuid.uuid4())
        self.provider_name = provider_name or self.__class__.__name__
        self.events = EventManager()
        self.events.register_events_from_module(events, ignore_not_compatible=True)

        # Desired output audio format (what downstream audio track expects)
        self._desired_sample_rate: int = 16000
        self._desired_channels: int = 1
        self._desired_format: AudioFormat = AudioFormat.PCM_S16

<<<<<<< HEAD
        # Persistent resampler to avoid discontinuities between chunks
        self._resampler: Optional[av.AudioResampler] = None
        self._resampler_input_rate: Optional[int] = None
        self._resampler_input_channels: Optional[int] = None

    async def warmup(self) -> None:
        """
        Warm up the TTS service.
        
        This method can be overridden by implementations to perform
        model loading, connection establishment, or other initialization
        that should happen before the first synthesis request.
        """
        pass

=======
>>>>>>> 0ea7651d
    def set_output_format(
        self,
        sample_rate: int,
        channels: int = 1,
        audio_format: AudioFormat = AudioFormat.PCM_S16,
    ) -> None:
        """Set the desired output audio format for emitted events.

        The agent should call this with its output track properties so this
        TTS instance can resample and rechannel audio appropriately.

        Args:
            sample_rate: Desired sample rate in Hz (e.g., 48000)
            channels: Desired channel count (1 for mono, 2 for stereo)
            audio_format: Desired audio format (defaults to PCM S16)
        """
        self._desired_sample_rate = int(sample_rate)
        self._desired_channels = int(channels)
        self._desired_format = audio_format

    async def _iter_pcm(self, resp: Any) -> AsyncGenerator[PcmData, None]:
        """Yield PcmData chunks from a provider response of various shapes."""
        # Single buffer or PcmData
        if isinstance(resp, (PcmData,)):
            yield resp
            return
        # Async iterable
        if hasattr(resp, "__aiter__"):
            async for item in resp:
                if not isinstance(item, PcmData):
                    raise TypeError(
                        "stream_audio must yield PcmData; wrap provider bytes via PcmData.from_response in the plugin"
                    )
                yield item
            return
        # Sync iterable
        if hasattr(resp, "__iter__") and not isinstance(
            resp, (bytes, bytearray, memoryview, str)
        ):
            for item in resp:
                if not isinstance(item, PcmData):
                    raise TypeError(
                        "stream_audio must yield PcmData; wrap provider bytes via PcmData.from_response in the plugin"
                    )
                yield item
            return
        raise TypeError(f"Unsupported return type from stream_audio: {type(resp)}")

    def _emit_chunk(
        self,
        pcm: PcmData,
        idx: int,
        is_final: bool,
        synthesis_id: str,
        text: str,
        user: Optional[Dict[str, Any]],
    ) -> tuple[int, float]:
        """Emit TTSAudioEvent; return (bytes_len, duration_ms)."""

        self.events.send(
            TTSAudioEvent(
                session_id=self.session_id,
                plugin_name=self.provider_name,
                data=pcm,
                synthesis_id=synthesis_id,
                text_source=text,
                participant=user,
                chunk_index=idx,
                is_final_chunk=is_final,
            )
        )
        return len(pcm.samples), pcm.duration_ms

    @abc.abstractmethod
    async def stream_audio(
        self, text: str, *args, **kwargs
    ) -> Union[
        bytes,
        Iterator[bytes],
        AsyncIterator[bytes],
        PcmData,
        Iterator[PcmData],
        AsyncIterator[PcmData],
    ]:
        """
        Convert text to speech audio data.

        This method must be implemented by subclasses.

        Args:
            text: The text to convert to speech
            *args: Additional arguments
            **kwargs: Additional keyword arguments

        Returns:
            Audio data as bytes, an iterator of audio chunks, or an async iterator of audio chunks
        """
        pass

    @abc.abstractmethod
    async def stop_audio(self) -> None:
        """
        Clears the queue and stops playing audio.
        This method can be used manually or under the hood in response to turn events.

        This method must be implemented by subclasses.


        Returns:
            None
        """
        pass

    async def send(
        self, text: str, user: Optional[Dict[str, Any]] = None, *args, **kwargs
    ):
        """
        Convert text to speech and emit audio events with the desired format.

        Args:
            text: The text to convert to speech
            user: Optional user metadata to include with the audio event
            *args: Additional arguments
            **kwargs: Additional keyword arguments
        """

        start_time = time.time()
        synthesis_id = str(uuid.uuid4())

        logger.debug(
            "Starting text-to-speech synthesis", extra={"text_length": len(text)}
        )

        self.events.send(
            TTSSynthesisStartEvent(
                session_id=self.session_id,
                plugin_name=self.provider_name,
                text=text,
                synthesis_id=synthesis_id,
                participant=user,
            )
        )

        try:
            # Synthesize audio in provider-native format
            response = await self.stream_audio(text, *args, **kwargs)

            # Calculate synthesis setup time
            synthesis_time = time.time() - start_time

            total_audio_bytes = 0
            total_audio_ms = 0.0
            chunk_index = 0

            # Fast-path: single buffer -> mark final
            if isinstance(response, (PcmData,)):
                bytes_len, dur_ms = self._emit_chunk(
                    response, 0, True, synthesis_id, text, user
                )
                total_audio_bytes += bytes_len
                total_audio_ms += dur_ms
                chunk_index = 1
            else:
                async for pcm in self._iter_pcm(response):
                    bytes_len, dur_ms = self._emit_chunk(
                        pcm, chunk_index, False, synthesis_id, text, user
                    )
                    total_audio_bytes += bytes_len
                    total_audio_ms += dur_ms
                    chunk_index += 1

            # Use accumulated PcmData duration for total audio duration
            estimated_audio_duration_ms = total_audio_ms

            real_time_factor = (
                (synthesis_time * 1000) / estimated_audio_duration_ms
                if estimated_audio_duration_ms > 0
                else None
            )

            self.events.send(
                TTSSynthesisCompleteEvent(
                    session_id=self.session_id,
                    plugin_name=self.provider_name,
                    synthesis_id=synthesis_id,
                    text=text,
                    participant=user,
                    total_audio_bytes=total_audio_bytes,
                    synthesis_time_ms=synthesis_time * 1000,
                    audio_duration_ms=estimated_audio_duration_ms,
                    chunk_count=chunk_index,
                    real_time_factor=real_time_factor,
                )
            )
        except Exception as e:
            # Metrics: error counter
            tts_errors.add(1, attributes={"tts_class": self.__class__.__name__})
            self.events.send(
                TTSErrorEvent(
                    session_id=self.session_id,
                    plugin_name=self.provider_name,
                    error=e,
                    context="synthesis",
                    text_source=text,
                    synthesis_id=synthesis_id or None,
                    participant=user,
                )
            )
            raise
        finally:
            elapsed_ms = (time.time() - start_time) * 1000.0
            tts_latency_ms.record(
                elapsed_ms, attributes={"tts_class": self.__class__.__name__}
            )

    async def close(self):
        """Close the TTS service and release any resources."""
        self.events.send(
            PluginClosedEvent(
                session_id=self.session_id,
                plugin_name=self.provider_name,
                plugin_type="TTS",
                provider=self.provider_name,
                cleanup_successful=True,
            )
        )<|MERGE_RESOLUTION|>--- conflicted
+++ resolved
@@ -3,6 +3,8 @@
 import time
 import uuid
 from typing import Optional, Dict, Union, Iterator, AsyncIterator, AsyncGenerator, Any
+
+import av
 
 from vision_agents.core.events.manager import EventManager
 
@@ -63,7 +65,6 @@
         self._desired_channels: int = 1
         self._desired_format: AudioFormat = AudioFormat.PCM_S16
 
-<<<<<<< HEAD
         # Persistent resampler to avoid discontinuities between chunks
         self._resampler: Optional[av.AudioResampler] = None
         self._resampler_input_rate: Optional[int] = None
@@ -79,8 +80,6 @@
         """
         pass
 
-=======
->>>>>>> 0ea7651d
     def set_output_format(
         self,
         sample_rate: int,
