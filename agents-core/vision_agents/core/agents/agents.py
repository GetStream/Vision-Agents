--- conflicted
+++ resolved
@@ -71,29 +71,6 @@
 tracer: Tracer = trace.get_tracer("agents")
 
 
-<<<<<<< HEAD
-@dataclass
-class TrackInfo:
-    id: str
-    type: int
-    processor: str
-    priority: int  # higher goes first
-    participant: Optional[Participant]
-    track: aiortc.mediastreams.VideoStreamTrack
-    forwarder: VideoForwarder
-
-
-"""
-TODO:
-- fix pcm_data.participant
-- fix image processors
-- verify processed tracks are setup correctly
-- cleanup events more
-"""
-=======
->>>>>>> f5d37eac
-
-
 class Agent:
     """
     Agent class makes it easy to build your own video AI.
@@ -250,7 +227,9 @@
 
     async def _finish_llm_turn(self):
         if self._pending_turn is None or self._pending_turn.response is None:
-            raise ValueError("Finish LLM turn should only be called after self._pending_turn is set")
+            raise ValueError(
+                "Finish LLM turn should only be called after self._pending_turn is set"
+            )
         turn = self._pending_turn
         self._pending_turn = None
         event = turn.response
@@ -275,6 +254,7 @@
         self.events.subscribe(self._on_turn_event)
 
         if self.stt:
+
             @self.stt.events.subscribe
             async def on_turn_ended(event: TurnEndedEvent):
                 logger.info("Received TurnEndedEvent %s", event)
@@ -345,10 +325,11 @@
 
             # if turn detection is disabled, treat the transcript event as an end of turn
             if not self.turn_detection_enabled:
-                self.events.send(TurnEndedEvent(
-                    participant = event.participant,
-                ))
-
+                self.events.send(
+                    TurnEndedEvent(
+                        participant=event.participant,
+                    )
+                )
 
         # TODO: chat event handling needs work
 
@@ -458,11 +439,6 @@
                     completed=False,  # Still streaming
                 )
 
-<<<<<<< HEAD
-        logger.info("AUDIO: SUB TO EVENTS DONE")
-
-=======
->>>>>>> f5d37eac
     async def simple_response(
         self, text: str, participant: Optional[Participant] = None
     ) -> None:
@@ -544,14 +520,8 @@
 
             with self.span("edge.join"):
                 connection = await self.edge.join(self, call)
-<<<<<<< HEAD
-                self.participants = (
-                    connection._connection.participants_state._participant_by_prefix
-                )
-=======
                 self.participants = connection.participants
 
->>>>>>> f5d37eac
         except Exception:
             self.clear_call_logging_context()
             raise
@@ -599,19 +569,6 @@
 
         participant_joined = asyncio.Event()
 
-<<<<<<< HEAD
-                self.logger.info(
-                    f"Participant {event.participant.user_id} joined is_agent {is_agent}"
-                )
-                if not is_agent:
-                    participant_joined.set()
-
-        # Wait for the event to be set
-        await participant_joined.wait()
-
-        # Clean up the subscription
-        self.edge.events.unsubscribe(on_participant_joined)
-=======
         def on_participants(participants):
             for p in participants:
                 if p.user_id != self.agent_user.id:
@@ -623,7 +580,6 @@
             await participant_joined.wait()
         finally:
             subscription.unsubscribe()
->>>>>>> f5d37eac
 
     async def finish(self):
         """Wait for the call to end gracefully.
@@ -932,14 +888,10 @@
                             pcm, participant, conversation=self.conversation
                         )
 
-<<<<<<< HEAD
                     if (
                         participant
                         and getattr(participant, "user_id", None) != self.agent_user.id
                     ):
-=======
-                    if participant and getattr(participant, "user_id", None) != self.agent_user.id:
->>>>>>> f5d37eac
                         # first forward to processors
                         # Extract audio bytes for processors using the proper PCM data structure
                         # PCM data has: format, sample_rate, samples, pts, dts, time_base
@@ -1140,9 +1092,15 @@
                 self._pending_user_transcripts[participant.user_id] = ""
                 # cancel the old task if the text changed in the meantime
 
-                if self._pending_turn is not None and self._pending_turn.input != transcript:
-                    logger.debug("Eager turn and completed turn didn't match. Cancelling in flight response. %s vs %s ",
-                                self._pending_turn.input, transcript)
+                if (
+                    self._pending_turn is not None
+                    and self._pending_turn.input != transcript
+                ):
+                    logger.debug(
+                        "Eager turn and completed turn didn't match. Cancelling in flight response. %s vs %s ",
+                        self._pending_turn.input,
+                        transcript,
+                    )
                     if self._pending_turn.task:
                         self._pending_turn.task.cancel()
 
@@ -1154,18 +1112,22 @@
                         input=transcript,
                         participant=event.participant,
                         started_at=datetime.datetime.now(),
-                        turn_finished=not event.eager_end_of_turn
+                        turn_finished=not event.eager_end_of_turn,
                     )
                     self._pending_turn = llm_turn
-                    task = asyncio.create_task(self.simple_response(transcript, event.participant))
+                    task = asyncio.create_task(
+                        self.simple_response(transcript, event.participant)
+                    )
                     llm_turn.task = task
                 elif self._pending_turn.input == transcript:
                     # same text as pending turn
                     is_finished = not event.eager_end_of_turn
                     now = datetime.datetime.now()
                     elapsed = now - self._pending_turn.started_at
-                    logger.debug("Marking eager turn as completed. Eager turn detection saved %.2f",
-                                elapsed.total_seconds() * 1000)
+                    logger.debug(
+                        "Marking eager turn as completed. Eager turn detection saved %.2f",
+                        elapsed.total_seconds() * 1000,
+                    )
 
                     if is_finished:
                         self._pending_turn.turn_finished = True
@@ -1175,7 +1137,9 @@
     @property
     def turn_detection_enabled(self):
         # return true if either turn detection or stt provide turn detection capabilities
-        return self.turn_detection is not None or (self.stt is not None and self.stt.turn_detection)
+        return self.turn_detection is not None or (
+            self.stt is not None and self.stt.turn_detection
+        )
 
     @property
     def publish_audio(self) -> bool:
