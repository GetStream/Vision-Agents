--- conflicted
+++ resolved
@@ -157,12 +157,8 @@
         log_level: Optional[int] = logging.INFO,
         profiler: Optional[Profiler] = None,
     ):
-<<<<<<< HEAD
-
         self._pending_turn: Optional[LLMTurn] = None
-=======
         self.participants: Optional[ParticipantsState] = None
->>>>>>> ec457b92
         self.call = None
         self._active_processed_track_id: Optional[str] = None
         self._active_source_track_id: Optional[str] = None
@@ -469,11 +465,6 @@
                     completed=False,  # Still streaming
                 )
 
-<<<<<<< HEAD
-=======
-        logger.info("AUDIO: SUB TO EVENTS DONE")
-
->>>>>>> ec457b92
     async def simple_response(
         self, text: str, participant: Optional[Participant] = None
     ) -> None:
@@ -1111,19 +1102,14 @@
                     f"🤖 Triggering LLM response after turn ended for {event.participant.user_id}"
                 )
 
-<<<<<<< HEAD
                 # Create participant object if we have metadata
                 participant = None
                 if hasattr(event, "custom") and event.custom:
                     # Try to extract participant info from custom metadata
                     participant = event.custom.get("participant")
-=======
-                # Trigger LLM response with the complete transcript
-                await self.simple_response(transcript, event.participant)
->>>>>>> ec457b92
 
                 # Clear the pending transcript for this speaker
-                self._pending_user_transcripts[event.participant.user_id] = ""
+                self._pending_user_transcripts[participant.user_id] = ""
                 # cancel the old task if the text changed in the meantime
 
                 if self._pending_turn is not None and self._pending_turn.input != transcript:
@@ -1158,14 +1144,12 @@
                         if self._pending_turn.response is not None:
                             await self._finish_llm_turn()
 
-<<<<<<< HEAD
     @property
     def turn_detection_enabled(self):
         # return true if either turn detection or stt provide turn detection capabilities
         return self.turn_detection is not None or (self.stt is not None and self.stt.turn_detection)
 
-=======
->>>>>>> ec457b92
+
     @property
     def publish_audio(self) -> bool:
         """Whether the agent should publish an outbound audio track.
