import asyncio
import io
import logging
import re
import os
import asyncio
import importlib.metadata
from dataclasses import dataclass
from typing import Dict, Optional
from PIL import Image
import httpx


# Type alias for markdown file contents: maps filename to file content
MarkdownFileContents = Dict[str, str]

# Cache version at module load time to avoid blocking I/O during async operations
_VISION_AGENTS_VERSION: str | None = None


def _load_version() -> str:
    """Load version once at module import time."""
    try:
        return importlib.metadata.version("vision-agents")
    except importlib.metadata.PackageNotFoundError:
        return "unknown"


_VISION_AGENTS_VERSION = _load_version()

# Cache current working directory at module load time
_INITIAL_CWD = os.getcwd()


@dataclass
class Instructions:
    """Container for parsed instructions with input text and markdown files."""

    input_text: str
    markdown_contents: MarkdownFileContents  # Maps filename to file content
    base_dir: str = ""  # Base directory for file search, defaults to empty string


def _read_markdown_file_sync(file_path: str) -> str:
    """Synchronous helper to read a markdown file."""
    try:
        if os.path.isfile(file_path):
            with open(file_path, "r", encoding="utf-8") as f:
                return f.read()
        else:
            return ""
    except (OSError, IOError, UnicodeDecodeError):
        return ""


async def parse_instructions_async(text: str, base_dir: Optional[str] = None) -> Instructions:
    """
    Async version: Parse instructions from a string, extracting @ mentioned markdown files and their contents.

    Args:
        text: Input text that may contain @ mentions of markdown files
        base_dir: Base directory to search for markdown files. If None, uses cached working directory.

    Returns:
        Instructions object containing the input text and file contents
    """
    # Find all @ mentions that look like markdown files
    markdown_pattern = r"@([^\s@]+\.md)"
    matches = re.findall(markdown_pattern, text)

    # Create a dictionary mapping filename to file content
    markdown_contents = {}

    # Set base directory for file search
    if base_dir is None:
        base_dir = _INITIAL_CWD

    for match in matches:
        # Try to read the markdown file content
        file_path = os.path.join(base_dir, match)
        # Run blocking I/O in thread pool
        content = await asyncio.to_thread(_read_markdown_file_sync, file_path)
        markdown_contents[match] = content

    return Instructions(
        input_text=text, markdown_contents=markdown_contents, base_dir=base_dir
    )


def parse_instructions(text: str, base_dir: Optional[str] = None) -> Instructions:
    """
    Parse instructions from a string, extracting @ mentioned markdown files and their contents.

    Args:
        text: Input text that may contain @ mentions of markdown files
        base_dir: Base directory to search for markdown files. If None, uses cached working directory.

    Returns:
        Instructions object containing the input text and file contents

    Example:
        >>> text = "Please read @file1.md and @file2.md for context"
        >>> result = parse_instructions(text)
        >>> result.input_text
        "Please read @file1.md and @file2.md for context"
        >>> result.markdown_contents
        {"file1.md": "# File 1 content...", "file2.md": "# File 2 content..."}
    """
    # Find all @ mentions that look like markdown files
    # Pattern matches @ followed by filename with .md extension
    markdown_pattern = r"@([^\s@]+\.md)"
    matches = re.findall(markdown_pattern, text)

    # Create a dictionary mapping filename to file content
    markdown_contents = {}

    # Set base directory for file search
    if base_dir is None:
        base_dir = _INITIAL_CWD

    for match in matches:
        # Try to read the markdown file content
        file_path = os.path.join(base_dir, match)
        markdown_contents[match] = _read_markdown_file_sync(file_path)

    return Instructions(
        input_text=text, markdown_contents=markdown_contents, base_dir=base_dir
    )


def frame_to_png_bytes(frame) -> bytes:
    """
    Convert a video frame to PNG bytes.

    Args:
        frame: Video frame object that can be converted to an image

    Returns:
        PNG bytes of the frame, or empty bytes if conversion fails
    """
    logger = logging.getLogger(__name__)
    try:
        if hasattr(frame, "to_image"):
            img = frame.to_image()
        else:
            arr = frame.to_ndarray(format="rgb24")
            img = Image.fromarray(arr)

        buf = io.BytesIO()
        img.save(buf, format="PNG")
        return buf.getvalue()
    except Exception as e:
        logger.error(f"Error converting frame to PNG: {e}")
        return b""


def get_vision_agents_version() -> str:
    """
    Get the installed vision-agents package version.

    Returns:
        Version string, or "unknown" if not available.
    """
<<<<<<< HEAD
    return _VISION_AGENTS_VERSION or "unknown"
=======
    try:
        return importlib.metadata.version("vision-agents")
    except importlib.metadata.PackageNotFoundError:
        return "unknown"


async def ensure_model(path: str, url: str) -> str:
    """
    Download a model file asynchronously if it doesn't exist.
    
    Args:
        path: Local path where the model should be saved
        url: URL to download the model from
        
    Returns:
        The path to the model file
    """

    logger = logging.getLogger(__name__)
    if not os.path.exists(path):
        model_name = os.path.basename(path)
        logger.info(f"Downloading {model_name}...")
        
        try:
            async with httpx.AsyncClient(timeout=300.0, follow_redirects=True) as client:
                async with client.stream("GET", url) as response:
                    response.raise_for_status()
                    
                    # Write file in chunks to avoid loading entire file in memory
                    chunks = []
                    async for chunk in response.aiter_bytes(chunk_size=8192):
                        chunks.append(chunk)
                    
                    # Write all chunks to file in thread to avoid blocking event loop
                    def write_file():
                        with open(path, "wb") as f:
                            for chunk in chunks:
                                f.write(chunk)
                    
                    await asyncio.to_thread(write_file)
            
            logger.info(f"{model_name} downloaded.")
        except httpx.HTTPError as e:
            # Clean up partial download on error
            if os.path.exists(path):
                os.remove(path)
            raise RuntimeError(f"Failed to download {model_name}: {e}")
    
    return path
>>>>>>> 50593368
<|MERGE_RESOLUTION|>--- conflicted
+++ resolved
@@ -3,7 +3,6 @@
 import logging
 import re
 import os
-import asyncio
 import importlib.metadata
 from dataclasses import dataclass
 from typing import Dict, Optional
@@ -161,13 +160,7 @@
     Returns:
         Version string, or "unknown" if not available.
     """
-<<<<<<< HEAD
     return _VISION_AGENTS_VERSION or "unknown"
-=======
-    try:
-        return importlib.metadata.version("vision-agents")
-    except importlib.metadata.PackageNotFoundError:
-        return "unknown"
 
 
 async def ensure_model(path: str, url: str) -> str:
@@ -212,5 +205,4 @@
                 os.remove(path)
             raise RuntimeError(f"Failed to download {model_name}: {e}")
     
-    return path
->>>>>>> 50593368
+    return path