import abc
import logging
import uuid
from typing import Optional
from getstream.video.rtc.track_util import PcmData

from ..edge.types import Participant
from vision_agents.core.events.manager import EventManager
from ..observability.metrics import Timer, stt_latency_ms, stt_errors
from . import events
from .events import TranscriptResponse

logger = logging.getLogger(__name__)


class STT(abc.ABC):
    """
    Abstract base class for Speech-to-Text implementations.

    Subclasses implement this and have to call
    - _emit_partial_transcript_event
    - _emit_transcript_event
    - _emit_error_event for temporary errors

    process_audio is currently called every 20ms. The integration with turn keeping could be improved
    """

    closed: bool = False
    started: bool = False

    def __init__(
        self,
        provider_name: Optional[str] = None,
    ):
        self.session_id = str(uuid.uuid4())
        self.provider_name = provider_name or self.__class__.__name__

        self.events = EventManager()
        self.events.register_events_from_module(events, ignore_not_compatible=True)

<<<<<<< HEAD
=======
    async def warmup(self) -> None:
        """
        Warm up the STT service.
        
        This method can be overridden by implementations to perform
        model loading, connection establishment, or other initialization
        that should happen before the first transcription request.
        """
        pass

>>>>>>> 58fd2575
    def _emit_transcript_event(
        self,
        text: str,
        participant: Participant,
        response: TranscriptResponse,
    ):
        """
        Emit a final transcript event with structured data.

        Args:
            text: The transcribed text.
            participant: Participant metadata.
            response: Transcription response metadata.
        """
        self.events.send(
            events.STTTranscriptEvent(
                session_id=self.session_id,
                plugin_name=self.provider_name,
                text=text,
                participant=participant,
                response=response,
            )
        )

    def _emit_partial_transcript_event(
        self,
        text: str,
        participant: Participant,
        response: TranscriptResponse,
    ):
        """
        Emit a partial transcript event with structured data.

        Args:
            text: The partial transcribed text.
            participant: Participant metadata.
            response: Transcription response metadata.
        """
        self.events.send(
            events.STTPartialTranscriptEvent(
                session_id=self.session_id,
                plugin_name=self.provider_name,
                text=text,
                participant=participant,
                response=response,
            )
        )

    def _emit_error_event(
        self,
        error: Exception,
        context: str = "",
        participant: Optional[Participant] = None,
    ):
        """
        Emit an error event. Note this should only be emitted for temporary errors.
        Permanent errors due to config etc should be directly raised
        """
        # Increment error counter
        stt_errors.add(
            1, {"provider": self.provider_name, "error_type": type(error).__name__}
        )

        self.events.send(
            events.STTErrorEvent(
                session_id=self.session_id,
                plugin_name=self.provider_name,
                error=error,
                context=context,
                participant=participant,
                error_code=getattr(error, "error_code", None),
                is_recoverable=not isinstance(error, (SystemExit, KeyboardInterrupt)),
            )
        )

    async def process_audio(
        self,
        pcm_data: PcmData,
        participant: Optional[Participant] = None,
    ):
        """
        Process audio with automatic metrics tracking.

        This method wraps the actual processing with metrics collection
        and delegates to the _process_audio method that subclasses implement.

        Args:
            pcm_data: Audio data to process
            participant: Optional participant metadata
        """
        with Timer(stt_latency_ms) as timer:
            # Use fully qualified class path for better identification
            timer.attributes["stt_class"] = (
                f"{self.__class__.__module__}.{self.__class__.__qualname__}"
            )
            timer.attributes["provider"] = self.provider_name
            timer.attributes["sample_rate"] = pcm_data.sample_rate
            timer.attributes["channels"] = pcm_data.channels
            timer.attributes["samples"] = (
                len(pcm_data.samples) if pcm_data.samples is not None else 0
            )
            timer.attributes["duration_ms"] = pcm_data.duration_ms

            try:
                await self._process_audio(pcm_data, participant)
            except Exception as e:
                timer.attributes["error"] = type(e).__name__
                raise

    @abc.abstractmethod
    async def _process_audio(
        self,
        pcm_data: PcmData,
        participant: Optional[Participant] = None,
    ):
        """
        Process audio data and emit transcription events.

        Subclasses must implement this method to perform the actual STT processing.
        The base class handles metrics collection automatically.

        Args:
            pcm_data: Audio data to process
            participant: Optional participant metadata
        """
        pass

    async def start(self):
        if self.started:
            raise ValueError("STT is already started, dont call this method twice")
        self.started = True

    async def close(self):
        self.closed = True<|MERGE_RESOLUTION|>--- conflicted
+++ resolved
@@ -38,19 +38,16 @@
         self.events = EventManager()
         self.events.register_events_from_module(events, ignore_not_compatible=True)
 
-<<<<<<< HEAD
-=======
     async def warmup(self) -> None:
         """
         Warm up the STT service.
-        
+
         This method can be overridden by implementations to perform
         model loading, connection establishment, or other initialization
         that should happen before the first transcription request.
         """
         pass
 
->>>>>>> 58fd2575
     def _emit_transcript_event(
         self,
         text: str,
