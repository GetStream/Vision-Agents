--- conflicted
+++ resolved
@@ -31,23 +31,17 @@
         self.events = EventManager()
         self.events.register_events_from_module(events, ignore_not_compatible=True)
 
-<<<<<<< HEAD
-    def _emit_start_turn_event(self, event: TurnStartedEvent) -> None:
-=======
     async def warmup(self) -> None:
         """
         Warm up the turn detection service.
-        
+
         This method can be overridden by implementations to perform
         model loading, connection establishment, or other initialization
         that should happen before the first audio processing.
         """
         pass
 
-    def _emit_start_turn_event(
-        self, event: TurnStartedEvent
-    ) -> None:
->>>>>>> 58fd2575
+    def _emit_start_turn_event(self, event: TurnStartedEvent) -> None:
         event.session_id = self.session_id
         event.plugin_name = self.provider_name
         self.events.send(event)
