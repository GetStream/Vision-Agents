--- conflicted
+++ resolved
@@ -66,13 +66,8 @@
     def __init__(
         self,
         # edge network for video & audio
-<<<<<<< HEAD
-        edge: 'StreamEdge',
-        # llm, optionally with realtime capabilities
-=======
         edge: "StreamEdge",
         # llm, optionally with sts/realtime capabilities
->>>>>>> 768b09ff
         llm: LLM | Realtime,
         # the agent's user info
         agent_user: User,
@@ -382,23 +377,10 @@
                                     relay = MediaRelay()
                                     self._persistent_media_relay = relay
                                 forward_branch = relay.subscribe(track)
-<<<<<<< HEAD
                                 print(f"🎥 Forwarding video frames to Realtime provider (pc.on early track) {forward_branch}")
                                 if self.realtime_mode and isinstance(self.llm, Realtime):
                                     await self.llm.start_video_sender(forward_branch, fps=30)
                                     self.logger.info("🎥 Forwarding video frames to Realtime provider (pc.on early track)")
-=======
-                                print(
-                                    f"🎥 Forwarding video frames to Realtime provider (pc.on early track) {forward_branch}"
-                                )
-                                if self.sts_mode and isinstance(self.llm, Realtime):
-                                    await self.llm.start_video_sender(
-                                        forward_branch, fps=30
-                                    )
-                                    self.logger.info(
-                                        "🎥 Forwarding video frames to Realtime provider (pc.on early track)"
-                                    )
->>>>>>> 768b09ff
                         except Exception as e:
                             self.logger.error(
                                 f"Error handling pc.on('track') video (early): {e}"
@@ -477,14 +459,10 @@
 
     async def say(self, text: str, metadata: Optional[Dict[str, Any]] = None):
         """
-<<<<<<< HEAD
-        Speak a message as the agent.
+        Make the agent say something by emitting an event.
 
         Adds the message to the conversation and, if TTS is configured, streams
         synthesized audio to the call via the agent's output track.
-=======
-        Make the agent say something by emitting an event.
->>>>>>> 768b09ff
 
         Args:
             text: The message to say.
@@ -715,15 +693,10 @@
             )
             return
 
-<<<<<<< HEAD
-        self.logger.info("🎥VDP: Track subscription successful, validating video track...")
-        
-=======
         self.logger.info(
             f"🎥VDP: Track subscription successful, validating video track..."
         )
 
->>>>>>> 768b09ff
         # Determine if this is a video track using both reported kind and original type
         is_video_type = track_type in ("video", TrackType.TRACK_TYPE_VIDEO, 2)
         kind = getattr(track, "kind", None)
@@ -765,17 +738,8 @@
                     f"🎥VDP: Exception traceback: {traceback.format_exc()}"
                 )
         else:
-<<<<<<< HEAD
             self.logger.warning(f"🎥VDP: Realtime mode check failed - realtime_mode={self.realtime_mode}, llm_type={type(self.llm).__name__}")
             self.logger.warning(f"🎥VDP: isinstance(self.llm, Realtime) = {isinstance(self.llm, Realtime)}")
-=======
-            self.logger.warning(
-                f"🎥VDP: STS mode check failed - sts_mode={self.sts_mode}, llm_type={type(self.llm).__name__}"
-            )
-            self.logger.warning(
-                f"🎥VDP: isinstance(self.llm, Realtime) = {isinstance(self.llm, Realtime)}"
-            )
->>>>>>> 768b09ff
 
         hasImageProcessers = len(self.image_processors) > 0
         self.logger.info(
