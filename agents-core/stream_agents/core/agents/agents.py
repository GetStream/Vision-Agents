--- conflicted
+++ resolved
@@ -40,15 +40,13 @@
 
 logger = logging.getLogger(__name__)
 
-<<<<<<< HEAD
-=======
+
 def _log_task_exception(task: asyncio.Task):
     try:
         task.result()
     except Exception as e:
         logger.exception("Error in background task")
 
->>>>>>> 2bc79646
 class Agent:
     """
     Agent class makes it easy to build your own video AI.
@@ -559,31 +557,8 @@
             track_id = event.track_id
             track_type = event.track_type
             user = event.user
-<<<<<<< HEAD
-            # await self._process_track(track_id, track_type, user)
-            task = asyncio.create_task(self._process_track(track_id, track_type, user))
-            # Store task reference to prevent "Task exception was never retrieved" errors
-            if not hasattr(self, "_track_tasks"):
-                self._track_tasks: List[asyncio.Task] = []
-            self._track_tasks.append(task)
-
-            # Add exception handling to the task
-            def handle_task_exception(task_result):
-                try:
-                    task_result.result()  # This will raise any exception that occurred
-                except Exception as e:
-                    self.logger.error(
-                        f"Unhandled exception in track processing task: {e}"
-                    )
-                    # Clean up the task from our list
-                    if task in self._track_tasks:
-                        self._track_tasks.remove(task)
-
-            task.add_done_callback(handle_task_exception)
-=======
             task = asyncio.create_task(self._process_track(track_id, track_type, user))
             task.add_done_callback(_log_task_exception)
->>>>>>> 2bc79646
 
     async def _reply_to_audio(
         self, pcm_data: PcmData, participant: Participant
@@ -669,55 +644,11 @@
         self.logger.info(f"🎥VDP: Waiting for track to be ready...")
         await asyncio.sleep(0.5)
 
-<<<<<<< HEAD
-        # Use a MediaRelay to allow multiple consumers to read the same source track
-        # Reuse a persistent relay to avoid GC and keep branches alive long-term
-        self.logger.info(f"🎥VDP: Setting up MediaRelay...")
-        relay = getattr(self, "_persistent_media_relay", None)
-        if relay is None:
-            relay = MediaRelay()
-            self._persistent_media_relay = relay
-            self.logger.info(f"🎥VDP: Created new MediaRelay")
-        else:
-            self.logger.info(f"🎥VDP: Reusing existing MediaRelay")
-
-        forward_branch = relay.subscribe(track)
-        processing_branch = relay.subscribe(track)
-        self.logger.info(
-            f"🎥VDP: Created MediaRelay branches - forward_branch: {type(forward_branch).__name__}, processing_branch: {type(processing_branch).__name__}"
-        )
-
-        # Forward to OpenAI if in STS mode
-        self.logger.info(
-            f"🎥VDP: Checking STS mode and LLM type - sts_mode={self.sts_mode}, llm_type={type(self.llm).__name__}"
-        )
-        if self.sts_mode and isinstance(self.llm, Realtime):
-            self.logger.info(
-                "🎥VDP: ✅ STS mode check passed, calling llm.start_video_sender with Stream Video track..."
-            )
-            try:
-                await self.llm.start_video_sender(forward_branch)
-                self.logger.info(
-                    "🎥VDP: ✅ Started OpenAI video sender with Stream Video track"
-                )
-
-                # Register track for lifecycle management
-                self._register_track(
-                    track_id,
-                    {
-                        "participant": participant,
-                        "forwarding_track": forward_branch,
-                        "processing_track": processing_branch,
-                        "source_track": track,
-                    },
-                )
-=======
         # If Realtime provider supports video, forward frames upstream once per track
         if self.sts_mode:
             try:
                 await self.llm._watch_video_track(track)
                 self.logger.info("🎥 Forwarding video frames to Realtime provider")
->>>>>>> 2bc79646
 
             except Exception as e:
                 self.logger.error(f"🎥VDP: ❌ Failed to start OpenAI video sender: {e}")
@@ -777,15 +708,10 @@
 
                 # Track frame processing timing
                 frame_request_start = time.monotonic()
-<<<<<<< HEAD
-                video_frame = await asyncio.wait_for(
-                    processing_branch.recv(), timeout=current_timeout
-                )
-=======
+
                 # TODO: evaluate if this makes sense or not...
                 #video_frame = await asyncio.wait_for(processing_branch.recv(), timeout=current_timeout)
                 video_frame = await track.recv()
->>>>>>> 2bc79646
                 frame_request_end = time.monotonic()
                 frame_request_duration = frame_request_end - frame_request_start
 
@@ -793,18 +719,7 @@
                     # Reset error counts on successful frame processing
                     timeout_errors = 0
                     consecutive_errors = 0
-<<<<<<< HEAD
-
-                    # Log frame processing timing
-                    self.logger.info(
-                        f"🎥VDP: FRAME PROCESSING: track_id={track_id} "
-                        f"request_duration={frame_request_duration:.3f}s "
-                        f"frame_size={video_frame.width}x{video_frame.height}"
-                    )
-
-=======
                     
->>>>>>> 2bc79646
                     if hasImageProcessers:
                         img = video_frame.to_image()
 
@@ -874,23 +789,7 @@
                 await asyncio.sleep(0.5)
 
         # Cleanup and logging
-<<<<<<< HEAD
-        self.logger.info(
-            f"🎥VDP: Video processing loop ended for track {track_id} - timeouts: {timeout_errors}, consecutive_errors: {consecutive_errors}"
-        )
-
-        # Clean up MediaRelay branches
-        try:
-            if hasattr(processing_branch, "stop"):
-                processing_branch.stop()
-            if hasattr(forward_branch, "stop"):
-                forward_branch.stop()
-            self.logger.info("🎥VDP: MediaRelay branches cleaned up")
-        except Exception as e:
-            self.logger.warning(f"🎥VDP: Error during cleanup: {e}")
-=======
         self.logger.info(f"🎥VDP: Video processing loop ended for track {track_id} - timeouts: {timeout_errors}, consecutive_errors: {consecutive_errors}")
->>>>>>> 2bc79646
 
         # Remove track from active tracking
         self._remove_track(track_id)
