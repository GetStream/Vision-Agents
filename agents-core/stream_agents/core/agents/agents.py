import asyncio
import logging
import time
from opentelemetry import trace
from opentelemetry.trace import Tracer
from typing import Optional, List, Any
from uuid import uuid4

import aiortc
from aiortc import VideoStreamTrack

from ..edge.types import Participant, PcmData, Connection, TrackType, User
from ..llm.events import RealtimePartialTranscriptEvent
from ..edge.events import AudioReceivedEvent, TrackAddedEvent, CallEndedEvent
from ..llm.events import StandardizedTextDeltaEvent
from ..tts.tts import TTS
from ..stt.stt import STT
from ..vad import VAD
from ..llm.events import RealtimeTranscriptEvent, LLMResponseEvent
from ..stt.events import STTTranscriptEvent, STTPartialTranscriptEvent
from ..vad.events import VADAudioEvent
from getstream.video.rtc import Call
from ..mcp import MCPBaseServer, MCPManager
from ..logging_utils import CallContextToken, set_call_context, clear_call_context


from .conversation import StreamHandle, Message, Conversation
from ..events.manager import EventManager
from ..llm.llm import LLM
from ..llm.realtime import Realtime
from ..processors.base_processor import filter_processors, ProcessorType, Processor
from . import events
from ..turn_detection import TurnEventData, BaseTurnDetector
from typing import TYPE_CHECKING, Dict

import getstream.models

if TYPE_CHECKING:
    from stream_agents.plugins.getstream.stream_edge_transport import StreamEdge
    from .agent_session import AgentSessionContextManager

logger = logging.getLogger(__name__)


def _log_task_exception(task: asyncio.Task):
    try:
        task.result()
    except Exception:
        logger.exception("Error in background task")

class Agent:
    """
    Agent class makes it easy to build your own video AI.

    Example:

        # realtime mode
        agent = Agent(
            edge=getstream.Edge(),
            agent_user=agent_user,
            instructions="Read @voice-agent.md",
            llm=gemini.Realtime(),
            processors=[],  # processors can fetch extra data, check images/audio data or transform video
        )

    Commonly used methods

    * agent.join(call) // join a call
    * agent.llm.simple_response("greet the user")
    * await agent.finish() // (wait for the call session to finish)
    * agent.close() // cleanup

    Note: Don't reuse the agent object. Create a new agent object each time.
    """

    def __init__(
        self,
        # edge network for video & audio
        edge: "StreamEdge",
        # llm, optionally with sts/realtime capabilities
        llm: LLM | Realtime,
        # the agent's user info
        agent_user: User,
        # instructions
        instructions: str = "Keep your replies short and dont use special characters.",
        # setup stt, tts, and turn detection if not using a realtime llm
        stt: Optional[STT] = None,
        tts: Optional[TTS] = None,
        turn_detection: Optional[BaseTurnDetector] = None,
        vad: Optional[VAD] = None,
        # for video gather data at an interval
        # - roboflow/ yolo typically run continuously
        # - often combined with API calls to fetch stats etc
        # - state from each processor is passed to the LLM
        processors: Optional[List[Processor]] = None,
        # MCP servers for external tool and resource access
        mcp_servers: Optional[List[MCPBaseServer]] = None,
        tracer: Tracer = trace.get_tracer("agents"),
    ):
        self.instructions = instructions
        self.edge = edge
        self.agent_user = agent_user

        # only needed in case we spin threads
        self._root_span = trace.get_current_span()
        self.tracer = tracer

        self.logger = logging.getLogger(f"Agent[{self.agent_user.id}]")

        self.events = EventManager()
        self.events.register_events_from_module(getstream.models, "call.")
        self.events.register_events_from_module(events)

        self.llm = llm
        self.stt = stt
        self.tts = tts
        self.turn_detection = turn_detection
        self.vad = vad
        self.processors = processors or []
        self.mcp_servers = mcp_servers or []
        self._call_context_token: CallContextToken | None = None
        
        # Initialize MCP manager if servers are provided
        self.mcp_manager = MCPManager(self.mcp_servers, self.llm, self.logger) if self.mcp_servers else None

        # we sync the user talking and the agent responses to the conversation
        # because we want to support streaming responses and can have delta updates for both
        # user and agent we keep an handle for both
        self.conversation: Optional[Conversation] = None
        self._user_conversation_handle: Optional[StreamHandle] = None
        self._agent_conversation_handle: Optional[StreamHandle] = None

        # Merge plugin events BEFORE subscribing to any events
        for plugin in [stt, tts, turn_detection, vad, llm]:
            if plugin and hasattr(plugin, "events"):
                self.logger.info(f"Registered plugin {plugin}")
                self.events.merge(plugin.events)

        self.llm._attach_agent(self)
        self.llm.events.subscribe(self._handle_after_response)
        self.llm.events.subscribe(self._handle_output_text_delta)

        self.events.subscribe(self._on_vad_audio)
        self.events.subscribe(self._on_agent_say)
        # Initialize state variables
        self._is_running: bool = False
        self._current_frame = None
        self._interval_task = None
        self._callback_executed = False
        self._track_tasks : Dict[str, asyncio.Task] = {}
        self._connection: Optional[Connection] = None
        self._audio_track: Optional[aiortc.AudioStreamTrack] = None
        self._video_track: Optional[VideoStreamTrack] = None
        self._realtime_connection = None
        self._pc_track_handler_attached: bool = False

        # validation time
        self._validate_configuration()
        self._prepare_rtc()
        self._setup_stt()
        self._setup_turn_detection()

    async def simple_response(
        self, text: str, participant: Optional[Participant] = None
    ) -> None:
        """
        Overwrite simple_response if you want to change how the Agent class calls the LLM
        """
        with self.tracer.start_as_current_span("simple_response") as span:
            response = await self.llm.simple_response(
                text=text, processors=self.processors, participant=participant
            )
            span.set_attribute("text", text)
            span.set_attribute("response.text", response.text)
            span.set_attribute("response.original", response.original)

    def subscribe(self, function):
        """Subscribe a callback to the agent-wide event bus.

        The event bus is a merged stream of events from the edge, LLM, STT, TTS,
        VAD, and other registered plugins.

        Args:
            function: Async or sync callable that accepts a single event object.

        Returns:
            A disposable subscription handle (depends on the underlying emitter).
        """
        return self.events.subscribe(function)


    async def join(self, call: Call) -> "AgentSessionContextManager":
<<<<<<< HEAD
        # validation. join can only be called once
        if self._is_running:
            raise RuntimeError("Agent is already running")

        self.call = call
        self.conversation = None

        # Ensure all subsequent logs include the call context.
        self._set_call_logging_context(call.id)

        try:
            # Connect to MCP servers if manager is available
            if self.mcp_manager:
                await self.mcp_manager.connect_all()

            # Setup chat and connect it to transcript events
            self.conversation = self.edge.create_conversation(
=======
        # TODO: validation. join can only be called once
        with self.tracer.start_as_current_span("join") as span:
            if self._is_running:
                raise RuntimeError("Agent is already running")

            self.call = call
            self.conversation = None

            # Connect to MCP servers if manager is available
            if self.mcp_manager:
                with self.tracer.start_as_current_span("mcp_manager.connect_all"):
                    await self.mcp_manager.connect_all()

            # Setup chat and connect it to transcript events
            self.conversation = await self.edge.create_conversation(
>>>>>>> 66eb2000
                call, self.agent_user, self.instructions
            )
            self.events.subscribe(self._on_transcript)
            self.events.subscribe(self._on_partial_transcript)
<<<<<<< HEAD

            # Ensure Realtime providers are ready before proceeding (they manage their own connection)
            self.logger.info(f"🤖 Agent joining call: {call.id}")
            if isinstance(self.llm, Realtime):
                await self.llm.connect()

            connection = await self.edge.join(self, call)
        except Exception:
            self._clear_call_logging_context()
            raise

        self._connection = connection
        self._is_running = True
=======

            # Ensure Realtime providers are ready before proceeding (they manage their own connection)
            self.logger.info(f"🤖 Agent joining call: {call.id}")
            if isinstance(self.llm, Realtime):
                await self.llm.connect()

            with self.tracer.start_as_current_span("edge.join"):
                connection = await self.edge.join(self, call)
>>>>>>> 66eb2000

            self._connection = connection
            self._is_running = True

            connection._connection._coordinator_ws_client.on_wildcard(
                "*", lambda event_name, event: self.events.send(event)
            )

            self.logger.info(f"🤖 Agent joined call: {call.id}")

<<<<<<< HEAD
        if audio_track or video_track:
            await self.edge.publish_tracks(audio_track, video_track)
            await self._listen_to_audio_and_video()
=======
            # Set up audio and video tracks together to avoid SDP issues
            audio_track = self._audio_track if self.publish_audio else None
            video_track = self._video_track if self.publish_video else None

            if audio_track or video_track:
                with self.tracer.start_as_current_span("edge.publish_tracks"):
                    await self.edge.publish_tracks(audio_track, video_track)
                await self._listen_to_audio_and_video()
>>>>>>> 66eb2000

            from .agent_session import AgentSessionContextManager

            return AgentSessionContextManager(self, self._connection)

    async def finish(self):
        """Wait for the call to end gracefully.

        Subscribes to the edge transport's `call_ended` event and awaits it. If
        no connection is active, returns immediately.
        """
        # If connection is None or already closed, return immediately
        if not self._connection:
            logging.info("🔚 Agent connection already closed, finishing immediately")
            return

        try:
            fut = asyncio.get_event_loop().create_future()

            @self.edge.events.subscribe
            async def on_ended(event: CallEndedEvent):
                if not fut.done():
                    fut.set_result(None)

            await fut
        except Exception as e:
            logging.warning(f"⚠️ Error while waiting for call to end: {e}")
            # Don't raise the exception, just log it and continue cleanup

    async def close(self):
        """Clean up all connections and resources.

        Closes MCP connections, realtime output, active media tracks, processor
        tasks, the call connection, STT/TTS services, and stops turn detection.
        Safe to call multiple times.

        This is an async method because several components expose async shutdown
        hooks (e.g., WebRTC connections, plugin services).
        """
        self._is_running = False
        self._user_conversation_handle = None
        self._agent_conversation_handle = None
        self._clear_call_logging_context()

        # Disconnect from MCP servers
        if self.mcp_manager:
            await self.mcp_manager.disconnect_all()

        for processor in self.processors:
            processor.close()

        # Close Realtime connection
        if self._realtime_connection:
            await self._realtime_connection.__aexit__(None, None, None)
        self._realtime_connection = None

        # shutdown task processing
        for _, track in self._track_tasks:
            track.cancel()

        # Close RTC connection
        if self._connection:
            await self._connection.close()
        self._connection = None

        # Close STT
        if self.stt:
            await self.stt.close()

        # Close TTS
        if self.tts:
            await self.tts.close()

        # Stop turn detection
        if self.turn_detection:
            self.turn_detection.stop()

        # Stop audio track
        if self._audio_track:
            self._audio_track.stop()
        self._audio_track = None

        # Stop video track
        if self._video_track:
            self._video_track.stop()
        self._video_track = None

        # Cancel interval task
        if self._interval_task:
            self._interval_task.cancel()
        self._interval_task = None

        # Close edge transport
        self.edge.close()

    # ------------------------------------------------------------------
    # Logging context helpers
    # ------------------------------------------------------------------
    def _set_call_logging_context(self, call_id: str) -> None:
        """Apply the call id to the logging context for the agent lifecycle."""

        if self._call_context_token is not None:
            self._clear_call_logging_context()
        self._call_context_token = set_call_context(call_id)

    def _clear_call_logging_context(self) -> None:
        """Remove the call id from the logging context if present."""

        if self._call_context_token is not None:
            clear_call_context(self._call_context_token)
            self._call_context_token = None

    async def create_user(self):
        """Create the agent user in the edge provider, if required.

        Returns:
            Provider-specific user creation response.
        """
        with self.tracer.start_as_current_span("edge.create_user"):
            return await self.edge.create_user(self.agent_user)

    async def _handle_output_text_delta(self, event: StandardizedTextDeltaEvent):
        """Handle partial LLM response text deltas."""

        if self.conversation is None:
            return

        self.logger.info(
            f"received standardized.output_text.delta {self._truncate_for_logging(event)}"
        )
        # Create a new streaming message if we don't have one
        if self._agent_conversation_handle is None:
            self._agent_conversation_handle = self.conversation.start_streaming_message(
                role="assistant",
                user_id=self.agent_user.id,
                initial_content=event.delta,
            )
        else:
            self.conversation.append_to_message(
                self._agent_conversation_handle, event.delta
            )

    async def _handle_after_response(self, llm_response: LLMResponseEvent):
        if self.conversation is None:
            return

        if self._agent_conversation_handle is None:
            message = Message(
                content=llm_response.text,
                role="assistant",
                user_id=self.agent_user.id,
            )
            self.conversation.add_message(message)
        else:
            self.conversation.complete_message(self._agent_conversation_handle)
            self._agent_conversation_handle = None

        # Trigger TTS directly instead of through event system
        if llm_response.text and llm_response.text.strip():
            await self.tts.send(llm_response.text)

    def _on_vad_audio(self, event: VADAudioEvent):
        self.logger.info(f"Vad audio event {self._truncate_for_logging(event)}")

    def _on_rtc_reconnect(self):
        # update the code to listen?
        # republish the audio track and video track?
        # TODO: implement me
        pass

    async def _on_agent_say(self, event: events.AgentSayEvent):
        """Handle agent say events by calling TTS if available."""
        try:
            # Emit say started event
            synthesis_id = str(uuid4())
            self.events.send(
                events.AgentSayStartedEvent(
                    plugin_name="agent",
                    text=event.text,
                    user_id=event.user_id,
                    synthesis_id=synthesis_id,
                )
            )

            start_time = time.time()

            if self.tts is not None:
                # Call TTS with user metadata
                user_metadata = {"user_id": event.user_id}
                if event.metadata:
                    user_metadata.update(event.metadata)

                await self.tts.send(event.text, user_metadata)

                # Calculate duration
                duration_ms = (time.time() - start_time) * 1000

                # Emit say completed event
                self.events.send(
                    events.AgentSayCompletedEvent(
                        plugin_name="agent",
                        text=event.text,
                        user_id=event.user_id,
                        synthesis_id=synthesis_id,
                        duration_ms=duration_ms,
                    )
                )

                self.logger.info(f"Agent said: {event.text}")
            else:
                self.logger.warning("No TTS available, cannot synthesize speech")

        except Exception as e:
            # Emit say error event
            self.events.send(
                events.AgentSayErrorEvent(
                    plugin_name="agent",
                    text=event.text,
                    user_id=event.user_id,
                    error_message=str(e),
                    error=e,
                )
            )
            self.logger.error(f"Error in agent say: {e}")


    def _setup_turn_detection(self):
        if self.turn_detection:
            # TODO: this subscriptions should be in plugin and just merged when
            # plugin is registered, each plugin should have access to agent
            self.logger.info("🎙️ Setting up turn detection listeners")
            self.events.subscribe(self._on_turn_started)
            self.events.subscribe(self._on_turn_ended)
            self.turn_detection.start()

    def _setup_stt(self):
        if self.stt:
            self.logger.info("🎙️ Setting up STT event listeners")
            self.events.subscribe(self._on_stt_error)

    async def _listen_to_audio_and_video(self) -> None:
        # Handle audio data for STT or Realtime
        @self.edge.events.subscribe
        async def on_audio_received(event: AudioReceivedEvent):
            pcm = event.pcm_data
            participant = event.participant
            if self.turn_detection is not None:
                await self.turn_detection.process_audio(pcm, participant.user_id)

            await self._reply_to_audio(pcm, participant)

        # Always listen to remote video tracks so we can forward frames to Realtime providers
        @self.edge.events.subscribe
        async def on_track(event: TrackAddedEvent):
            track_id = event.track_id
            track_type = event.track_type
            user = event.user
            task = asyncio.create_task(self._process_track(track_id, track_type, user))
            self._track_tasks[track_id] = task
            task.add_done_callback(_log_task_exception)

    async def _reply_to_audio(
        self, pcm_data: PcmData, participant: Participant
    ) -> None:
        if participant and getattr(participant, "user_id", None) != self.agent_user.id:
            # first forward to processors
            # Extract audio bytes for processors using the proper PCM data structure
            # PCM data has: format, sample_rate, samples, pts, dts, time_base
            audio_bytes = pcm_data.samples.tobytes()
            if self.vad:
                asyncio.create_task(self.vad.process_audio(pcm_data, participant))
            # Forward to audio processors (skip None values)
            for processor in self.audio_processors:
                if processor is None:
                    continue
                await processor.process_audio(audio_bytes, participant.user_id)


            # when in Realtime mode call the Realtime directly (non-blocking)
            if self.realtime_mode and isinstance(self.llm, Realtime):
                # TODO: this behaviour should be easy to change in the agent class
                task = asyncio.create_task(self.llm.simple_audio_response(pcm_data))
                #task.add_done_callback(lambda t: print(f"Task (send_audio_pcm) error: {t.exception()}"))
            else:
                # Process audio through STT
                if self.stt:
                    self.logger.debug(f"🎵 Processing audio from {participant}")
                    await self.stt.process_audio(pcm_data, participant)

    async def _process_track(self, track_id: str, track_type: str, participant):
        # TODO: handle CancelledError
        # we only process video tracks
        if track_type != TrackType.TRACK_TYPE_VIDEO:
            return

        # subscribe to the video track
        track = self.edge.add_track_subscriber(track_id)
        if not track:
            self.logger.error(
                f"Failed to subscribe to {track_id}"
            )
            return

        # If Realtime provider supports video, tell it to watch the video
        if self.realtime_mode:
            await self.llm._watch_video_track(track)
            self.logger.info("Forwarding video frames to Realtime provider")

        hasImageProcessers = len(self.image_processors) > 0

        # video processors
        for processor in self.video_processors:
            try:
                await processor.process_video(track, participant.user_id)
            except Exception as e:
                self.logger.error(
                    f"Error in video processor {type(processor).__name__}: {e}"
                )

        while True:
            try:
                # Track frame processing timing
                frame_request_start = time.monotonic()

                # TODO: evaluate if this makes sense or not...
                #video_frame = await asyncio.wait_for(processing_branch.recv(), timeout=current_timeout)
                video_frame = await track.recv()
                frame_request_end = time.monotonic()
                frame_request_duration = frame_request_end - frame_request_start

                if video_frame:
                    # Reset error counts on successful frame processing
                    timeout_errors = 0
                    consecutive_errors = 0
                    
                    if hasImageProcessers:

                        img = video_frame.to_image()

                        for processor in self.image_processors:
                            try:
                                await processor.process_image(img, participant.user_id)
                            except Exception as e:
                                self.logger.error(
                                    f"Error in image processor {type(processor).__name__}: {e}"
                                )


                else:
                    self.logger.warning("🎥VDP: Received empty frame")
                    consecutive_errors += 1

            except asyncio.TimeoutError:
                # Exponential backoff for timeout errors
                backoff_delay = min(2.0 ** min(timeout_errors, 5), 30.0)
                self.logger.debug(
                    f"🎥VDP: Applying backoff delay: {backoff_delay:.1f}s"
                )
                await asyncio.sleep(backoff_delay)
            except asyncio.CancelledError:
                return

            except Exception:
                raise

        # Cleanup and logging
        self.logger.info(f"🎥VDP: Video processing loop ended for track {track_id} - timeouts: {timeout_errors}, consecutive_errors: {consecutive_errors}")

    def _on_turn_started(self, event: TurnEventData) -> None:
        """Handle when a participant starts their turn."""
        # TODO: Implement TTS pause/resume functionality
        # For now, TTS will continue playing - this should be improved
        self.logger.info(
            f"👉 Turn started - participant speaking {event.speaker_id} : {event.confidence}"
        )

    def _on_turn_ended(self, event: TurnEventData) -> None:
        """Handle when a participant ends their turn."""
        self.logger.info(
            f"👉 Turn ended - participant {event.speaker_id} finished (duration: {event.confidence})"
        )

    async def _on_partial_transcript(
        self, event: STTPartialTranscriptEvent | RealtimePartialTranscriptEvent
    ):
        self.logger.info(f"🎤 [Partial transcript]: {event.text}")

        if event.text and event.text.strip() and self.conversation:
            user_id = "unknown"
            if hasattr(event, "user_metadata"):
                user_id = getattr(event.user_metadata, "user_id", "unknown")

            # Check if we have an active handle for this user
            if self._user_conversation_handle is None:
                # Start a new streaming message for this user
                self._user_conversation_handle = (
                    self.conversation.start_streaming_message(
                        role="user", user_id=user_id
                    )
                )

            # Append the partial transcript to the active message
            self.conversation.append_to_message(
                self._user_conversation_handle, event.text
            )

    async def _on_transcript(self, event: STTTranscriptEvent | RealtimeTranscriptEvent):
        self.logger.info(f"🎤 [STT transcript]: {event.text}")

        # if the agent is in realtime mode than we dont need to process the transcription
        if not self.realtime_mode:
            await self.simple_response(event.text, event.user_metadata)

        if self.conversation is None:
            return

        user_id = "unknown"
        if hasattr(event, "user_metadata"):
            user_id = getattr(event.user_metadata, "user_id", "unknown")

        if self._user_conversation_handle is None:
            # No partial transcripts were received, create a completed message directly
            message = Message(
                original=event,
                content=event.text,
                role="user",
                user_id=user_id,
            )
            self.conversation.add_message(message)
        else:
            # Replace with final text and complete the message
            self.conversation.replace_message(
                self._user_conversation_handle, event.text
            )
            self.conversation.complete_message(self._user_conversation_handle)
            self._user_conversation_handle = None

    async def _on_stt_error(self, error):
        """Handle STT service errors."""
        self.logger.error(f"❌ STT Error: {error}")



    @property
    def realtime_mode(self) -> bool:
        """Check if the agent is in Realtime mode.

        Returns:
            True if `llm` is a `Realtime` implementation; otherwise False.
        """
        if self.llm is not None and isinstance(self.llm, Realtime):
            return True
        return False

    @property
    def publish_audio(self) -> bool:
        """Whether the agent should publish an outbound audio track.

        Returns:
            True if TTS is configured or when in Realtime mode.
        """
        if self.tts is not None or self.realtime_mode:
            return True
        else:
            return False

    @property
    def publish_video(self) -> bool:
        """Whether the agent should publish an outbound video track.
        """
        return len(self.video_publishers) > 0

    @property
    def audio_processors(self) -> List[Any]:
        """Get processors that can process audio.

        Returns:
            List of processors that implement `process_audio(audio_bytes, user_id)`.
        """
        return filter_processors(self.processors, ProcessorType.AUDIO)

    @property
    def video_processors(self) -> List[Any]:
        """Get processors that can process video.

        Returns:
            List of processors that implement `process_video(track, user_id)`.
        """
        return filter_processors(self.processors, ProcessorType.VIDEO)

    @property
    def video_publishers(self) -> List[Any]:
        """Get processors capable of publishing a video track.

        Returns:
            List of processors that implement `create_video_track()`.
        """
        return filter_processors(self.processors, ProcessorType.VIDEO_PUBLISHER)

    @property
    def audio_publishers(self) -> List[Any]:
        """Get processors capable of publishing an audio track.

        Returns:
            List of processors that implement `create_audio_track()`.
        """
        return filter_processors(self.processors, ProcessorType.AUDIO_PUBLISHER)

    @property
    def image_processors(self) -> List[Any]:
        """Get processors that can process images.

        Returns:
            List of processors that implement `process_image()`.
        """
        return filter_processors(self.processors, ProcessorType.IMAGE)

    def _validate_configuration(self):
        """Validate the agent configuration."""
        if self.realtime_mode:
            # Realtime mode - should not have separate STT/TTS
            if self.stt or self.tts:
                self.logger.warning(
                    "Realtime mode detected: STT and TTS services will be ignored. "
                    "The Realtime model handles both speech-to-text and text-to-speech internally."
                )
                # Realtime mode - should not have separate STT/TTS
            if self.stt or self.turn_detection:
                self.logger.warning(
                    "Realtime mode detected: STT, TTS and Turn Detection services will be ignored. "
                    "The Realtime model handles both speech-to-text, text-to-speech and turn detection internally."
                )
        else:
            # Traditional mode - check if we have audio processing or just video processing
            has_audio_processing = self.stt or self.tts or self.turn_detection
            has_video_processing = any(
                hasattr(p, "process_video") or hasattr(p, "process_image")
                for p in self.processors
            )

            if has_audio_processing and not self.llm:
                raise ValueError(
                    "LLM is required when using audio processing (STT/TTS/Turn Detection)"
                )

            # Allow video-only mode without LLM
            if not has_audio_processing and not has_video_processing:
                raise ValueError(
                    "At least one processing capability (audio or video) is required"
                )

    def _prepare_rtc(self):
        # Variables are now initialized in __init__

        # Set up audio track if TTS is available
        if self.publish_audio:
            if self.realtime_mode and isinstance(self.llm, Realtime):
                self._audio_track = self.llm.output_track
                self.logger.info("🎵 Using Realtime provider output track for audio")
            else:
                # TODO: what if we want to transform audio...
                self._audio_track = self.edge.create_audio_track()
                if self.tts:
                    self.tts.set_output_track(self._audio_track)

        # Set up video track if video publishers are available
        if self.publish_video:
            # Get the first video publisher to create the track
            video_publisher = self.video_publishers[0]
            # TODO: some lLms like moondream publish video
            self._video_track = video_publisher.publish_video_track()
            self.logger.info("🎥 Video track initialized from video publisher")


    def _truncate_for_logging(self, obj, max_length=200):
        """Truncate object string representation for logging to prevent spam."""
        obj_str = str(obj)
        if len(obj_str) > max_length:
            obj_str = obj_str[:max_length] + "... (truncated)"
        return obj_str
<|MERGE_RESOLUTION|>--- conflicted
+++ resolved
@@ -190,25 +190,6 @@
 
 
     async def join(self, call: Call) -> "AgentSessionContextManager":
-<<<<<<< HEAD
-        # validation. join can only be called once
-        if self._is_running:
-            raise RuntimeError("Agent is already running")
-
-        self.call = call
-        self.conversation = None
-
-        # Ensure all subsequent logs include the call context.
-        self._set_call_logging_context(call.id)
-
-        try:
-            # Connect to MCP servers if manager is available
-            if self.mcp_manager:
-                await self.mcp_manager.connect_all()
-
-            # Setup chat and connect it to transcript events
-            self.conversation = self.edge.create_conversation(
-=======
         # TODO: validation. join can only be called once
         with self.tracer.start_as_current_span("join") as span:
             if self._is_running:
@@ -217,70 +198,55 @@
             self.call = call
             self.conversation = None
 
+        # Ensure all subsequent logs include the call context.
+        self._set_call_logging_context(call.id)
+
+        try:
             # Connect to MCP servers if manager is available
             if self.mcp_manager:
                 with self.tracer.start_as_current_span("mcp_manager.connect_all"):
                     await self.mcp_manager.connect_all()
 
+
             # Setup chat and connect it to transcript events
-            self.conversation = await self.edge.create_conversation(
->>>>>>> 66eb2000
+            self.conversation = self.edge.create_conversation(
                 call, self.agent_user, self.instructions
             )
             self.events.subscribe(self._on_transcript)
             self.events.subscribe(self._on_partial_transcript)
-<<<<<<< HEAD
 
             # Ensure Realtime providers are ready before proceeding (they manage their own connection)
             self.logger.info(f"🤖 Agent joining call: {call.id}")
             if isinstance(self.llm, Realtime):
                 await self.llm.connect()
 
-            connection = await self.edge.join(self, call)
+            with self.tracer.start_as_current_span("edge.join"):
+                connection = await self.edge.join(self, call)
         except Exception:
             self._clear_call_logging_context()
             raise
 
         self._connection = connection
         self._is_running = True
-=======
-
-            # Ensure Realtime providers are ready before proceeding (they manage their own connection)
-            self.logger.info(f"🤖 Agent joining call: {call.id}")
-            if isinstance(self.llm, Realtime):
-                await self.llm.connect()
-
-            with self.tracer.start_as_current_span("edge.join"):
-                connection = await self.edge.join(self, call)
->>>>>>> 66eb2000
-
-            self._connection = connection
-            self._is_running = True
-
-            connection._connection._coordinator_ws_client.on_wildcard(
-                "*", lambda event_name, event: self.events.send(event)
-            )
-
-            self.logger.info(f"🤖 Agent joined call: {call.id}")
-
-<<<<<<< HEAD
+
+        connection._connection._coordinator_ws_client.on_wildcard(
+            "*", lambda event_name, event: self.events.send(event)
+        )
+
+        self.logger.info(f"🤖 Agent joined call: {call.id}")
+
+        # Set up audio and video tracks together to avoid SDP issues
+        audio_track = self._audio_track if self.publish_audio else None
+        video_track = self._video_track if self.publish_video else None
+
         if audio_track or video_track:
-            await self.edge.publish_tracks(audio_track, video_track)
+            with self.tracer.start_as_current_span("edge.publish_tracks"):
+                await self.edge.publish_tracks(audio_track, video_track)
             await self._listen_to_audio_and_video()
-=======
-            # Set up audio and video tracks together to avoid SDP issues
-            audio_track = self._audio_track if self.publish_audio else None
-            video_track = self._video_track if self.publish_video else None
-
-            if audio_track or video_track:
-                with self.tracer.start_as_current_span("edge.publish_tracks"):
-                    await self.edge.publish_tracks(audio_track, video_track)
-                await self._listen_to_audio_and_video()
->>>>>>> 66eb2000
-
-            from .agent_session import AgentSessionContextManager
-
-            return AgentSessionContextManager(self, self._connection)
+
+        from .agent_session import AgentSessionContextManager
+
+        return AgentSessionContextManager(self, self._connection)
 
     async def finish(self):
         """Wait for the call to end gracefully.
