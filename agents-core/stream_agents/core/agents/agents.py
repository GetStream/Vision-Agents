--- conflicted
+++ resolved
@@ -2,6 +2,7 @@
 import logging
 import time
 from typing import Optional, List, Any
+from uuid import uuid4
 
 import aiortc
 from aiortc import VideoStreamTrack
@@ -26,12 +27,8 @@
 from ..llm.llm import LLM
 from ..llm.realtime import Realtime
 from ..processors.base_processor import filter_processors, ProcessorType, BaseProcessor
-<<<<<<< HEAD
-from ..turn_detection import TurnEventData, BaseTurnDetector
-=======
 from . import events
 from ..turn_detection import TurnEvent, TurnEventData, BaseTurnDetector
->>>>>>> a856e46f
 from typing import TYPE_CHECKING, Dict
 
 import getstream.models
@@ -42,15 +39,12 @@
 
 logger = logging.getLogger(__name__)
 
-<<<<<<< HEAD
-=======
 def _log_task_exception(task: asyncio.Task):
     try:
         task.result()
     except Exception as e:
         logger.exception("Error in background task")
 
->>>>>>> a856e46f
 class Agent:
     """
     Agent class makes it easy to build your own video AI.
@@ -326,15 +320,9 @@
         self.logger.info(f"🤖 Agent joining call: {call.id}")
 
         # Ensure Realtime providers are ready before proceeding (they manage their own connection)
-<<<<<<< HEAD
         if self.realtime_mode and isinstance(self.llm, Realtime):
-            await self.llm.wait_until_ready()
-            await self.llm.send_text(text=self.instructions, role="system")
-=======
-        if self.sts_mode and isinstance(self.llm, Realtime):
             await self.llm.connect()
 
->>>>>>> a856e46f
 
         connection = await self.edge.join(self, call)
         self._connection = connection
@@ -428,36 +416,28 @@
             logging.warning(f"⚠️ Error while waiting for call to end: {e}")
             # Don't raise the exception, just log it and continue cleanup
 
-<<<<<<< HEAD
-    async def say(self, text: str):
-        """Speak a message as the agent.
+    def send(self, event):
+        """
+        Send an event through the agent's event system.
+        
+        This is a convenience method that calls agent.events.send().
+        Use this for consistency with agent.events.subscribe().
+        
+        Args:
+            event: The event to send
+        """
+        self.events.send(event)
+
+    async def say(self, text: str, metadata: Optional[Dict[str, Any]] = None):
+        """
+        Speak a message as the agent.
 
         Adds the message to the conversation and, if TTS is configured, streams
         synthesized audio to the call via the agent's output track.
 
         Args:
             text: The message to say.
-=======
-    def send(self, event):
-        """
-        Send an event through the agent's event system.
-        
-        This is a convenience method that calls agent.events.send().
-        Use this for consistency with agent.events.subscribe().
-        
-        Args:
-            event: The event to send
-        """
-        self.events.send(event)
-
-    async def say(self, text: str, metadata: Optional[Dict[str, Any]] = None):
-        """
-        Make the agent say something by emitting an event.
-        
-        Args:
-            text: The text for the agent to say
             metadata: Optional metadata to include with the event
->>>>>>> a856e46f
         """
         user_id = self.agent_user.id
         self.conversation.add_message(Message(content=text, user_id=user_id))
@@ -646,15 +626,10 @@
                 self.logger.error(f"Error processing audio for processors: {e}")
 
             # when in Realtime mode call the Realtime directly (non-blocking)
-<<<<<<< HEAD
             if self.realtime_mode and isinstance(self.llm, Realtime):
-                asyncio.create_task(self.llm.send_audio_pcm(pcm_data))
-=======
-            if self.sts_mode and isinstance(self.llm, Realtime):
                 # TODO: this behaviour should be easy to change in the agent class
                 task = asyncio.create_task(self.llm.simple_audio_response(pcm_data))
                 #task.add_done_callback(lambda t: print(f"Task (send_audio_pcm) error: {t.exception()}"))
->>>>>>> a856e46f
             else:
                 # Process audio through STT
                 if self.stt:
@@ -697,30 +672,8 @@
         self.logger.info("🎥VDP: Waiting for track to be ready...")
         await asyncio.sleep(0.5)
 
-<<<<<<< HEAD
-        # Use a MediaRelay to allow multiple consumers to read the same source track
-        # Reuse a persistent relay to avoid GC and keep branches alive long-term
-        self.logger.info("🎥VDP: Setting up MediaRelay...")
-        relay = getattr(self, "_persistent_media_relay", None)
-        if relay is None:
-            relay = MediaRelay()
-            self._persistent_media_relay = relay
-            self.logger.info("🎥VDP: Created new MediaRelay")
-        else:
-            self.logger.info("🎥VDP: Reusing existing MediaRelay")
-            
-        forward_branch = relay.subscribe(track)
-        processing_branch = relay.subscribe(track)
-        self.logger.info(f"🎥VDP: Created MediaRelay branches - forward_branch: {type(forward_branch).__name__}, processing_branch: {type(processing_branch).__name__}")
-
-        # Forward to OpenAI if in realtime mode
-        self.logger.info(f"🎥VDP: Checking Realtime mode and LLM type - realtime_mode={self.realtime_mode}, llm_type={type(self.llm).__name__}")
-        if self.realtime_mode and isinstance(self.llm, Realtime):
-            self.logger.info("🎥VDP: ✅ Realtime mode check passed, calling llm.start_video_sender with Stream Video track...")
-=======
         # If Realtime provider supports video, forward frames upstream once per track
-        if self.sts_mode:
->>>>>>> a856e46f
+        if self.realtime_mode:
             try:
                 await self.llm._watch_video_track(track)
                 self.logger.info("🎥 Forwarding video frames to Realtime provider")
