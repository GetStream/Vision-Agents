import asyncio
import logging
import traceback
<<<<<<< HEAD
from typing import Optional, List, Any, Union
=======
from typing import Optional, List, Any, Dict
>>>>>>> e2d69dfa
from uuid import uuid4

from aiortc import VideoStreamTrack

from ..events.events import RealtimePartialTranscriptEvent
from ..llm.types import StandardizedTextDeltaEvent
from ..tts.tts import TTS
from ..stt.stt import STT
<<<<<<< HEAD
from ..events import STTTranscriptEvent, STTPartialTranscriptEvent, RealtimeTranscriptEvent
=======
from ..vad import VAD
from ..events import STTTranscriptEvent, STTPartialTranscriptEvent, VADAudioEvent
>>>>>>> e2d69dfa
from .reply_queue import ReplyQueue
from ..edge.edge_transport import EdgeTransport, StreamEdge
from ..mcp import MCPBaseServer
from getstream.chat.client import ChatClient
from getstream.models import User, ChannelInput, UserRequest
from ..events import get_global_registry, EventType
from getstream.video import rtc
from getstream.video.call import Call
from getstream.video.rtc import audio_track
from getstream.video.rtc.pb.stream.video.sfu.event import events_pb2
from getstream.video.rtc.pb.stream.video.sfu.models import models_pb2
from getstream.video.rtc.pb.stream.video.sfu.models.models_pb2 import Participant
from getstream.video.rtc.track_util import PcmData
from getstream.video.rtc.tracks import (
    SubscriptionConfig,
    TrackSubscriptionConfig,
    TrackType,
)

from .conversation import StreamConversation, StreamHandle, Message
from ..llm.llm import LLM, LLMResponse
from ..llm.realtime import Realtime
from ..processors.base_processor import filter_processors, ProcessorType, BaseProcessor
from ..turn_detection import TurnEvent, TurnEventData, BaseTurnDetector
from typing import TYPE_CHECKING, Dict

if TYPE_CHECKING:
    from .agent_session import AgentSessionContextManager




class Agent:
    def __init__(
        self,
        # edge network for video & audio
        edge: Optional[EdgeTransport] = None,
        # llm, optionally with sts capabilities
        llm: Optional[LLM | Realtime] = None,
        # instructions
        instructions: str = "Keep your replies short and dont use special characters.",
        # setup stt, tts, and turn detection if not using an llm with realtime/sts
        stt: Optional[STT] = None,
        tts: Optional[TTS] = None,
        turn_detection: Optional[BaseTurnDetector] = None,
        vad: Optional[VAD] = None,
        # the agent's user info
        agent_user: Optional[UserRequest] = None,
        # for video gather data at an interval
        # - roboflow/ yolo typically run continuously
        # - often combined with API calls to fetch stats etc
        # - state from each processor is passed to the LLM
        processors: Optional[List[BaseProcessor]] = None,
        # MCP servers for external tool and resource access
        mcp_servers: Optional[List[MCPBaseServer]] = None,
    ):
        self.instructions = instructions
        if edge is None:
            edge = StreamEdge()
        self.edge = edge
        # Create agent user if not provided
        if agent_user is None:
            agent_id = f"agent-{uuid4()}"
            # Create a basic User object with required parameters
            self.agent_user = User(
                id=agent_id,
                banned=False,
                online=True,
                role="user",
                custom={"name": "AI Agent"},
                teams_role={},
            )
        else:
            self.agent_user = agent_user

        self.logger = logging.getLogger(f"Agent[{self.agent_user.id}]")

        self.llm = llm
        self.stt = stt
        self.tts = tts
        self.turn_detection = turn_detection
        self.vad = vad
        self.processors = processors or []
        self.mcp_servers = mcp_servers or []
        self.queue = ReplyQueue(self)

        self.conversation: Optional[StreamConversation] = None
        # Track active STT handles by user_id
        self._stt_handles: Dict[str, StreamHandle] = {}
        # Track active LLM streaming handle
        self._llm_handle: Optional[StreamHandle] = None
        if self.llm is not None:
            self.llm.attach_agent(self)

            @self.llm.on("before_llm_response")
            async def handle_before_response(llm_response: LLMResponse):
                self.logger.debug(
                    f"handle_before_response: {llm_response}"
                )

            @self.llm.on("after_llm_response")
            async def handle_after_response(llm_response: LLMResponse):
                if self.conversation is None:
                    return

                if self._llm_handle is None:
                    message = Message(
                        original=None,
                        content=llm_response.text,
                        role="assistant",
                        user_id=self.agent_user.id,
                    )
                    self.conversation.add_message(message)
                else:
                    self.conversation.complete_message(self._llm_handle)
                    self._llm_handle = None

                # Resume the queue for TTS playback
                await self.queue.resume(llm_response)

            @self.llm.on('standardized.output_text.delta')
            def handle_output_text_delta(event: StandardizedTextDeltaEvent):
                """Handle partial LLM response text deltas."""

                if not event.delta or not event.delta.strip() or self.conversation is None:
                    return

                # Create a new streaming message if we don't have one
                if self._llm_handle is None:
                    self._llm_handle = self.conversation.start_streaming_message(
                        role="assistant",
                        user_id=self.agent_user.id,
                        initial_content=event.delta,
                    )
                else:
                    self.conversation.append_to_message(self._llm_handle, event.delta)

        # Initialize state variables
        self._is_running: bool = False
        self._current_frame = None
        self._interval_task = None
        self._callback_executed = False
        self._connection: Optional[rtc.ConnectionManager] = None
        self._audio_track: Optional[audio_track.AudioStreamTrack] = None
        self._video_track: Optional[VideoStreamTrack] = None
        self._sts_connection = None

        # validation time
        self._validate_configuration()

        self._prepare_rtc()
        self._setup_stt()
        self._setup_turn_detection()
        self._setup_vad()
        self._setup_mcp_servers()

<<<<<<< HEAD
=======
    def before_response(self, input):
        pass

    def on(self, event_type: EventType):
        #TODO: this approach is a bit ugly. also breaks with multiple agents.
        def decorator(func):
            registry = get_global_registry()
            registry.add_listener(event_type, func)
            return func
        return decorator

    async def after_response(self, llm_response):
        # In Realtime (STS) mode or when not joined to a call, conversation may be None.
        # Only resume the reply queue (which writes to conversation/tts) when a conversation exists.
        if self.conversation is not None:
            await self.queue.resume(llm_response)

>>>>>>> e2d69dfa
    async def join(self, call: Call) -> "AgentSessionContextManager":
        self.call = call
        self.channel = None
        self.conversation = None

        # Connect to MCP servers
        await self._connect_mcp_servers()

        # Only set up chat if we have LLM (for conversation capabilities)
        if self.llm:
            # TODO: I don't know the human user at this point in the code...
            chat_client: ChatClient = call.client.stream.chat
            self.channel = chat_client.get_or_create_channel(
                "videocall",
                call.id,
                data=ChannelInput(created_by_id=self.agent_user.id),
            )
            self.conversation = StreamConversation(
                self.instructions, [], self.channel.data.channel, chat_client
            )

        # when using STS, we sync conversation using transcripts otherwise we fallback to ST (if available)
        if self.sts_mode:
            self.llm.on("transcript", self._on_transcript)
            self.llm.on("partial_transcript", self._on_partial_transcript)
        elif self.stt:
            self.stt.on("transcript", self._on_transcript)
            self.stt.on("partial_transcript", self._on_partial_transcript)

        """Join a Stream video call."""
        if self._is_running:
            raise RuntimeError("Agent is already running")

        self.logger.info(f"🤖 Agent joining call: {call.id}")

        if self.sts_mode:
            self.logger.info("🎤 Using Realtime (Speech-to-Speech) mode")
        else:
            self.logger.info("🎤 Using STT/TTS mode")

        # Ensure Realtime providers are ready before proceeding (they manage their own connection)
        if self.sts_mode and isinstance(self.llm, Realtime):
            await self.llm.wait_until_ready()

        # Traditional mode - use WebRTC connection
        # Configure subscription for audio and video
        subscription_config = SubscriptionConfig(
            default=self._get_subscription_config()
        )

        # Open RTC connection and keep it alive for the duration of the returned context manager
        connection_cm = await rtc.join(
            call, self.agent_user.id, subscription_config=subscription_config
        )
        connection = await connection_cm.__aenter__()
        self._connection = connection
        self._is_running = True

        registry = get_global_registry()
        registry.add_connection_listeners(connection)

        self.logger.info(f"🤖 Agent joined call: {call.id}")

        # Set up audio and video tracks together to avoid SDP issues
        audio_track = self._audio_track if self.publish_audio else None
        video_track = self._video_track if self.publish_video else None

        if audio_track or video_track:
            await connection.add_tracks(audio=audio_track, video=video_track)
            if audio_track:
                self.logger.debug("🤖 Agent ready to speak")
            if video_track:
                self.logger.debug("🎥 Agent ready to publish video")
            # In Realtime mode we directly publish the provider's output track; no extra forwarding needed

            # Set up event handlers for audio processing
            await self._listen_to_audio_and_video()

            # Realtime providers manage their own event loops; nothing to do here

            from .agent_session import AgentSessionContextManager

            return AgentSessionContextManager(self, connection_cm)
        # In case tracks are not added, still return context manager
        from .agent_session import AgentSessionContextManager

        return AgentSessionContextManager(self, connection_cm)

    async def say(self, text):
        await self.queue.say_text(text)

    async def play_audio(self, pcm):
        await self.queue.send_audio(pcm)

    def _setup_vad(self):
        if self.vad:
            self.logger.info("🎙️ Setting up VAD listeners")
            self.vad.on("audio", self._on_vad_audio)
            
    def _setup_mcp_servers(self):
        """Set up MCP servers if any are configured."""
        if self.mcp_servers:
            self.logger.info(f"🔌 Setting up {len(self.mcp_servers)} MCP server(s)")
            for i, server in enumerate(self.mcp_servers):
                self.logger.info(f"  {i+1}. {server.__class__.__name__}")
        else:
            self.logger.debug("No MCP servers configured")

    def _setup_turn_detection(self):
        if self.turn_detection:
            self.logger.info("🎙️ Setting up turn detection listeners")
            self.turn_detection.on(TurnEvent.TURN_STARTED.value, self._on_turn_started)
            self.turn_detection.on(TurnEvent.TURN_ENDED.value, self._on_turn_ended)
            self.turn_detection.start()

    def _setup_stt(self):
        if self.stt:
            self.logger.info("🎙️ Setting up STT event listeners")
            self.stt.on("error", self._on_stt_error)
            self._stt_setup = True
        else:
            self._stt_setup = False

    def _get_subscription_config(self):
        return TrackSubscriptionConfig(
            track_types=[
                TrackType.TRACK_TYPE_VIDEO,
                TrackType.TRACK_TYPE_AUDIO,
            ]
        )

    async def _listen_to_audio_and_video(self) -> None:
        """Set up event handlers for the connection."""
        if not self._connection:
            self.logger.error("❌ No active connections found")
            return

        # Handle new participants joining
        async def on_track_published(event: events_pb2.TrackPublished):
            try:
                self.logger.info(f"📢 Track published: {event}")
            except Exception as e:
                self.logger.error(f"❌ Error handling track published event: {e}")
                self.logger.error(traceback.format_exc())

        # Set up WebSocket event handlers
        try:
            if hasattr(self._connection, "_ws_client") and self._connection._ws_client:
                self._connection._ws_client.on_event(
                    "track_published", on_track_published
                )
        except Exception as e:
            self.logger.error(f"Error setting up WebSocket event handlers: {e}")

        # Handle audio data for STT or Realtime
        @self._connection.on("audio")
        async def on_audio_received(pcm: PcmData, participant: Participant):
            if not participant:
                import pdb

                pdb.set_trace()

            if self.turn_detection is not None:
                await self.turn_detection.process_audio(pcm, participant.user_id)

            # Log approximate duration for debugging latency (disabled at higher log levels)
            try:
                sr = getattr(pcm, "sample_rate", 16000) or 16000
                n = len(getattr(pcm, "samples", []) or [])
                if isinstance(getattr(pcm, "samples", None), bytes):
                    n = len(pcm.samples) // 2
                duration_ms = int(1000 * n / sr) if sr else 0
                self.logger.debug(f"rx audio chunk ~{duration_ms}ms from {getattr(participant, 'user_id', None)}")
            except Exception:
                pass

            await self.reply_to_audio(pcm, participant)

        # Always listen to remote video tracks so we can forward frames to Realtime providers
        @self._connection.on("track_added")
        async def on_track(track_id, track_type, user):
            self.logger.info("VDP: on track")
            asyncio.create_task(self._process_track(track_id, track_type, user))

    async def reply_to_audio(
        self, pcm_data: PcmData, participant: models_pb2.Participant
    ) -> None:
        if participant and getattr(participant, "user_id", None) != self.agent_user.id:
            # first forward to processors
            try:
                # Extract audio bytes for processors using the proper PCM data structure
                # PCM data has: format, sample_rate, samples, pts, dts, time_base
                audio_bytes = pcm_data.samples.tobytes()
                if self.vad:
                    asyncio.create_task(self.vad.process_audio(pcm_data, participant))
                # Forward to audio processors (skip None values)
                for processor in self.audio_processors:
                    if processor is None:
                        continue
                    try:
                        await processor.process_audio(audio_bytes, participant.user_id)
                    except Exception as e:
                        self.logger.error(
                            f"Error in audio processor {type(processor).__name__}: {e}"
                        )

            except Exception as e:
                self.logger.error(f"Error processing audio for processors: {e}")

            # when in Realtime mode call the Realtime directly (non-blocking)
            if self.sts_mode and isinstance(self.llm, Realtime):
                asyncio.create_task(self.llm.send_audio_pcm(pcm_data))
            else:
                # Process audio through STT
                if self.stt:
                    self.logger.debug(f"🎵 Processing audio from {participant}")
                    await self.stt.process_audio(pcm_data, participant)

    async def _process_track(self, track_id: str, track_type: str, participant):
        """Process video frames from a specific track."""
        self.logger.info(
            f"🎥VDP: Processing track: {track_id} from user {getattr(participant, 'user_id', 'unknown')} (type: {track_type})"
        )
        self.logger.info(
            f"🎥 Participant object: {participant}, type: {type(participant)}"
        )

        # Only process video tracks - track_type might be string, enum or numeric (2 for video)
        if track_type not in ("video", TrackType.TRACK_TYPE_VIDEO, 2):
            self.logger.debug(f"Ignoring non-video track: {track_type}")
            return

        self.logger.info(f"🎥 Processing VIDEO track: {track_id}")

        # Subscribe to the video track
        if self._connection is None:
            self.logger.error("❌ No active connection")
            return

        track = self._connection.subscriber_pc.add_track_subscriber(track_id)
        if not track:
            self.logger.error(f"❌ Failed to subscribe to track: {track_id}")
            return

        self.logger.info(
            f"✅ Successfully subscribed to video track: {track_id}, track object: {track}"
        )

        # Give the track a moment to be ready
        await asyncio.sleep(0.5)

        # If Realtime provider supports video, forward frames upstream once per track
        if self.sts_mode and isinstance(self.llm, Realtime):
            try:
                await self.llm.start_video_sender(track)
                self.logger.info("🎥 Forwarding video frames to Realtime provider")
            except Exception as e:
                self.logger.error(
                    f"Error starting video sender to Realtime provider: {e}"
                )

        hasImageProcessers = len(self.image_processors) > 0
        self.logger.info(
            f"📸 Has image processors: {hasImageProcessers}, count: {len(self.image_processors)}"
        )

        self.logger.info(
            f"📸 Starting video processing loop for track {track_id} {participant.user_id} {participant.name}"
        )
        self.logger.info(
            f"📸 Track readyState: {getattr(track, 'readyState', 'unknown')}"
        )
        self.logger.info(f"📸 Track kind: {getattr(track, 'kind', 'unknown')}")
        self.logger.info(f"📸 Track enabled: {getattr(track, 'enabled', 'unknown')}")
        self.logger.info(f"📸 Track muted: {getattr(track, 'muted', 'unknown')}")
        # Use the exact same pattern as the working example
        while True:
            try:
                video_frame = await asyncio.wait_for(track.recv(), timeout=5.0)
                if video_frame:
                    if hasImageProcessers:
                        img = video_frame.to_image()

                        for processor in self.image_processors:
                            if processor is None:
                                continue
                            try:
                                await processor.process_image(img, participant.user_id)
                            except Exception as e:
                                self.logger.error(
                                    f"Error in image processor {type(processor).__name__}: {e}"
                                )

                    # video processors
                    for processor in self.video_processors:
                        if processor is None:
                            continue
                        try:
                            await processor.process_video(track, participant.user_id)
                        except Exception as e:
                            self.logger.error(
                                f"Error in video processor {type(processor).__name__}: {e}"
                            )

            except Exception as e:
                # TODO: handle timouet differently, break on normal error
                self.logger.error(
                    f"📸 Error receiving track: {e} - {type(e)}, trying again"
                )
                await asyncio.sleep(0.5)

    def _on_vad_audio(self, event:VADAudioEvent):
        # bytes_to_pcm = bytes_to_pcm_data(event.audio_data)
        # asyncio.create_task(self.stt.process_audio(bytes_to_pcm, event.user_metadata))
        pass

    def _on_turn_started(self, event_data: TurnEventData) -> None:
        """Handle when a participant starts their turn."""
        self.queue.pause()
        # todo(nash): If the participant starts speaking while TTS is streaming, we need to cancel it
        self.logger.info(
            f"👉 Turn started - participant speaking {event_data.speaker_id} : {event_data.confidence}"
        )

    def _on_turn_ended(self, event_data: TurnEventData) -> None:
        """Handle when a participant ends their turn."""
        self.logger.info(
            f"👉 Turn ended - participant {event_data.speaker_id} finished (duration: {event_data.confidence})"
        )

    async def _on_partial_transcript(
        self,
        event: Union[STTPartialTranscriptEvent|RealtimePartialTranscriptEvent],
    ):
        self.logger.info(f"🎤 [Partial transcript]: {event.text}")

        if event.text and event.text.strip() and self.conversation:
            user_id = "unknown"
            if hasattr(event, "user_metadata"):
                user_id = getattr(event.user_metadata, "user_id", "unknown")

            # Check if we have an active handle for this user
            if user_id not in self._stt_handles:
                # Start a new streaming message for this user
                self._stt_handles[user_id] = self.conversation.start_streaming_message(
                    role="user",
                    user_id=user_id
                )

            # Append the partial transcript to the active message
            self.conversation.append_to_message(self._stt_handles[user_id], event.text)

    async def _on_transcript(
        self, event: Union[STTTranscriptEvent|RealtimeTranscriptEvent]
    ):

        self.logger.info(f"🎤 [STT transcript]: {event.text}")

        # if the agent is in STS mode than we dont need to process the transcription
        if not self.sts_mode:
            await self._process_transcription(event.text, event.user_metadata)

        if self.conversation is None:
            return

        user_id = "unknown"
        if hasattr(event, "user_metadata"):
            user_id = getattr(event.user_metadata, "user_id", "unknown")

        # Check if we have an active handle for this user
        if user_id in self._stt_handles:
            # Replace with final text and complete the message
            self.conversation.replace_message(self._stt_handles[user_id], event.text)
            self.conversation.complete_message(self._stt_handles[user_id])
            # Clean up the handle
            del self._stt_handles[user_id]
        else:
            # No partial transcripts were received, create a completed message directly
            message = Message(
                original=event,
                content=event.text,
                role="user",
                user_id=user_id,
            )
            self.conversation.add_message(message)

    async def _on_stt_error(self, error):
        """Handle STT service errors."""
        self.logger.error(f"❌ STT Error: {error}")

    async def _process_transcription(
        self, text: str, participant: Participant = None
    ) -> None:
        if self.llm is not None:
            await self.llm.simple_response(
                text=text, processors=self.processors, participant=participant
            )

    @property
    def sts_mode(self) -> bool:
        """Check if the agent is in Realtime mode."""
        if self.llm is not None and isinstance(self.llm, Realtime):
            return True
        return False

    @property
    def publish_audio(self) -> bool:
        if self.tts is not None or self.sts_mode:
            return True
        else:
            return False

    @property
    def publish_video(self) -> bool:
        return len(self.video_publishers) > 0

    @property
    def audio_processors(self) -> List[Any]:
        """Get processors that can process audio."""
        return filter_processors(self.processors, ProcessorType.AUDIO)

    @property
    def video_processors(self) -> List[Any]:
        """Get processors that can process video."""
        return filter_processors(self.processors, ProcessorType.VIDEO)

    @property
    def video_publishers(self) -> List[Any]:
        """Get processors that can process video."""
        return filter_processors(self.processors, ProcessorType.VIDEO_PUBLISHER)

    @property
    def audio_publishers(self) -> List[Any]:
        """Get processors that can process video."""
        return filter_processors(self.processors, ProcessorType.AUDIO_PUBLISHER)

    @property
    def image_processors(self) -> List[Any]:
        """Get processors that can process images."""
        return filter_processors(self.processors, ProcessorType.IMAGE)

    def _validate_configuration(self):
        """Validate the agent configuration."""
        if self.sts_mode:
            # Realtime mode - should not have separate STT/TTS
            if self.stt or self.tts:
                self.logger.warning(
                    "Realtime mode detected: STT and TTS services will be ignored. "
                    "The Realtime model handles both speech-to-text and text-to-speech internally."
                )
                # Realtime mode - should not have separate STT/TTS
            if self.stt or self.turn_detection:
                self.logger.warning(
                    "Realtime mode detected: STT, TTS and Turn Detection services will be ignored. "
                    "The Realtime model handles both speech-to-text, text-to-speech and turn detection internally."
                )
        else:
            # Traditional mode - check if we have audio processing or just video processing
            has_audio_processing = self.stt or self.tts or self.turn_detection
            has_video_processing = any(
                hasattr(p, "process_video") or hasattr(p, "process_image")
                for p in self.processors
            )

            if has_audio_processing and not self.llm:
                raise ValueError(
                    "LLM is required when using audio processing (STT/TTS/Turn Detection)"
                )

            # Allow video-only mode without LLM
            if not has_audio_processing and not has_video_processing:
                raise ValueError(
                    "At least one processing capability (audio or video) is required"
                )

    def _prepare_rtc(self):
        # Variables are now initialized in __init__

        # Set up audio track if TTS is available
        if self.publish_audio:
            if self.sts_mode and isinstance(self.llm, Realtime):
                self._audio_track = self.llm.output_track
                self.logger.info("🎵 Using Realtime provider output track for audio")
            else:
                self._audio_track = audio_track.AudioStreamTrack(framerate=16000)
                if self.tts:
                    self.tts.set_output_track(self._audio_track)

        # Set up video track if video publishers are available
        if self.publish_video:
            # Get the first video publisher to create the track
            video_publisher = self.video_publishers[0]
            self._video_track = video_publisher.create_video_track()
            self.logger.info("🎥 Video track initialized from video publisher")

    async def _setup_sts_audio_forwarding(self, sts_connection, rtc_connection):
        """Set up audio forwarding from Realtime connection to WebRTC connection."""
        self.logger.info("🔗 Setting up Realtime audio forwarding")

        # Set up audio forwarding from Realtime to WebRTC
        if self._audio_track:

            async def forward_sts_audio(audio_data):
                """Forward audio from Realtime connection to WebRTC connection."""
                try:
                    self.logger.info(
                        f"🎵 Forwarding {len(audio_data)} bytes of Realtime audio to WebRTC"
                    )
                    # Send audio data to the audio track
                    if self._audio_track is not None:
                        await self._audio_track.send_audio(audio_data)
                    self.logger.debug("✅ Audio forwarded successfully")
                except Exception as e:
                    self.logger.error(f"Error forwarding Realtime audio: {e}")
                    self.logger.error(traceback.format_exc())

            # Check which type of Realtime connection we have
            if hasattr(sts_connection, "on_audio") and callable(
                getattr(sts_connection, "on_audio")
            ):
                # Gemini Live-style connection - register audio callback
                sts_connection.on_audio(forward_sts_audio)
                self.logger.info("✅ Gemini Live audio forwarding configured")
            elif hasattr(sts_connection, "on_audio"):
                # OpenAI-style connection with on_audio decorator
                @sts_connection.on_audio
                async def forward_openai_audio(audio_data):
                    await forward_sts_audio(audio_data)

                self.logger.info("✅ OpenAI audio forwarding configured")
            else:
                self.logger.warning(
                    "⚠️ Realtime connection doesn't support audio forwarding"
                )
        else:
            self.logger.warning("⚠️ Audio track not available for forwarding")

    async def close(self):
        """Clean up all connections and resources."""
        self._is_running = False
        
        # Clean up any active STT handles
        self._stt_handles.clear()
        # Clean up LLM handle
        self._llm_handle = None

        # Disconnect from MCP servers
        await self._disconnect_mcp_servers()

        try:
            if self._sts_connection and hasattr(self._sts_connection, "__aexit__"):
                await self._sts_connection.__aexit__(None, None, None)
        except Exception as e:
            self.logger.debug(f"Error closing Realtime connection: {e}")
        finally:
            self._sts_connection = None

        try:
            if self._connection and hasattr(self._connection, "__aexit__"):
                await self._connection.__aexit__(None, None, None)
        except Exception as e:
            self.logger.debug(f"Error closing RTC connection: {e}")
        finally:
            self._connection = None

        try:
            if self.stt and hasattr(self.stt, "close"):
                await self.stt.close()
        except Exception as e:
            self.logger.debug(f"Error closing STT: {e}")

        try:
            if self.tts and hasattr(self.tts, "close"):
                await self.tts.close()
        except Exception as e:
            self.logger.debug(f"Error closing TTS: {e}")
        try:
            if self.turn_detection and hasattr(self.turn_detection, "stop"):
                self.turn_detection.stop()
        except Exception as e:
            self.logger.debug(f"Error closing turn detection: {e}")

        try:
            if self._audio_track and hasattr(self._audio_track, "stop"):
                self._audio_track.stop()
        except Exception as e:
            self.logger.debug(f"Error stopping audio track: {e}")
        finally:
            self._audio_track = None

        try:
            if self._video_track and hasattr(self._video_track, "stop"):
                self._video_track.stop()
        except Exception as e:
            self.logger.debug(f"Error stopping video track: {e}")
        finally:
            self._video_track = None

        try:
            if self._interval_task:
                self._interval_task.cancel()
        except Exception as e:
            self.logger.debug(f"Error canceling interval task: {e}")
        finally:
            self._interval_task = None

    async def _connect_mcp_servers(self):
        """Connect to all configured MCP servers."""
        if not self.mcp_servers:
            return
            
        self.logger.info(f"🔌 Connecting to {len(self.mcp_servers)} MCP server(s)")
        
        for i, server in enumerate(self.mcp_servers):
            try:
                self.logger.info(f"  Connecting to MCP server {i+1}/{len(self.mcp_servers)}: {server.__class__.__name__}")
                await server.connect()
                self.logger.info(f"  ✅ Connected to MCP server {i+1}/{len(self.mcp_servers)}")
            except Exception as e:
                self.logger.error(f"  ❌ Failed to connect to MCP server {i+1}/{len(self.mcp_servers)}: {e}")
                # Continue with other servers even if one fails
                
    async def _disconnect_mcp_servers(self):
        """Disconnect from all configured MCP servers."""
        if not self.mcp_servers:
            return
            
        self.logger.info(f"🔌 Disconnecting from {len(self.mcp_servers)} MCP server(s)")
        
        for i, server in enumerate(self.mcp_servers):
            try:
                self.logger.info(f"  Disconnecting from MCP server {i+1}/{len(self.mcp_servers)}: {server.__class__.__name__}")
                await server.disconnect()
                self.logger.info(f"  ✅ Disconnected from MCP server {i+1}/{len(self.mcp_servers)}")
            except Exception as e:
                self.logger.error(f"  ❌ Error disconnecting from MCP server {i+1}/{len(self.mcp_servers)}: {e}")
                # Continue with other servers even if one fails

    async def get_mcp_tools(self) -> List[Any]:
        """Get all available tools from all connected MCP servers."""
        tools = []
        
        for server in self.mcp_servers:
            if server.is_connected:
                try:
                    server_tools = await server.list_tools()
                    tools.extend(server_tools)
                except Exception as e:
                    self.logger.error(f"Error getting tools from MCP server {server.__class__.__name__}: {e}")
                    
        return tools
        
    async def call_mcp_tool(self, server_index: int, tool_name: str, arguments: Dict[str, Any]) -> Any:
        """Call a tool on a specific MCP server.
        
        Args:
            server_index: Index of the MCP server in the mcp_servers list
            tool_name: Name of the tool to call
            arguments: Arguments to pass to the tool
            
        Returns:
            The result of the tool call
        """
        if server_index >= len(self.mcp_servers):
            raise ValueError(f"Invalid server index: {server_index}")
            
        server = self.mcp_servers[server_index]
        if not server.is_connected:
            raise RuntimeError(f"MCP server {server_index} is not connected")
            
        return await server.call_tool(tool_name, arguments)

    async def finish(self):
        """Wait for the call to end gracefully."""
        # If connection is None or already closed, return immediately
        if not self._connection:
            logging.info("🔚 Agent connection already closed, finishing immediately")
            return

        try:
            fut = asyncio.get_event_loop().create_future()

            @self._connection.on("call_ended")
            def on_ended():
                if not fut.done():
                    fut.set_result(None)

            await fut
        except Exception as e:
            logging.warning(f"⚠️ Error while waiting for call to end: {e}")
            # Don't raise the exception, just log it and continue cleanup<|MERGE_RESOLUTION|>--- conflicted
+++ resolved
@@ -1,11 +1,7 @@
 import asyncio
 import logging
 import traceback
-<<<<<<< HEAD
 from typing import Optional, List, Any, Union
-=======
-from typing import Optional, List, Any, Dict
->>>>>>> e2d69dfa
 from uuid import uuid4
 
 from aiortc import VideoStreamTrack
@@ -14,12 +10,8 @@
 from ..llm.types import StandardizedTextDeltaEvent
 from ..tts.tts import TTS
 from ..stt.stt import STT
-<<<<<<< HEAD
-from ..events import STTTranscriptEvent, STTPartialTranscriptEvent, RealtimeTranscriptEvent
-=======
 from ..vad import VAD
-from ..events import STTTranscriptEvent, STTPartialTranscriptEvent, VADAudioEvent
->>>>>>> e2d69dfa
+from ..events import STTTranscriptEvent, STTPartialTranscriptEvent, VADAudioEvent, RealtimeTranscriptEvent
 from .reply_queue import ReplyQueue
 from ..edge.edge_transport import EdgeTransport, StreamEdge
 from ..mcp import MCPBaseServer
@@ -106,11 +98,13 @@
         self.mcp_servers = mcp_servers or []
         self.queue = ReplyQueue(self)
 
+        # we sync the user talking and the agent responses to the conversation
+        # because we want to support streaming responses and can have delta updates for both
+        # user and agent we keep an handle for both
         self.conversation: Optional[StreamConversation] = None
-        # Track active STT handles by user_id
-        self._stt_handles: Dict[str, StreamHandle] = {}
-        # Track active LLM streaming handle
-        self._llm_handle: Optional[StreamHandle] = None
+        self._user_conversation_handle: Optional[StreamHandle] = None
+        self._agent_conversation_handle: Optional[StreamHandle] = None
+
         if self.llm is not None:
             self.llm.attach_agent(self)
 
@@ -125,37 +119,37 @@
                 if self.conversation is None:
                     return
 
-                if self._llm_handle is None:
+                if self._agent_conversation_handle is None:
                     message = Message(
-                        original=None,
                         content=llm_response.text,
                         role="assistant",
                         user_id=self.agent_user.id,
                     )
                     self.conversation.add_message(message)
                 else:
-                    self.conversation.complete_message(self._llm_handle)
-                    self._llm_handle = None
+                    self.conversation.complete_message(self._agent_conversation_handle)
+                    self._agent_conversation_handle = None
 
                 # Resume the queue for TTS playback
-                await self.queue.resume(llm_response)
+                await self.queue.resume(llm_response, user_id=self.agent_user.id)
 
             @self.llm.on('standardized.output_text.delta')
             def handle_output_text_delta(event: StandardizedTextDeltaEvent):
                 """Handle partial LLM response text deltas."""
 
-                if not event.delta or not event.delta.strip() or self.conversation is None:
+                if self.conversation is None:
                     return
 
+                self.logger.info(f"received standardized.output_text.delta {event}")
                 # Create a new streaming message if we don't have one
-                if self._llm_handle is None:
-                    self._llm_handle = self.conversation.start_streaming_message(
+                if self._agent_conversation_handle is None:
+                    self._agent_conversation_handle = self.conversation.start_streaming_message(
                         role="assistant",
                         user_id=self.agent_user.id,
                         initial_content=event.delta,
                     )
                 else:
-                    self.conversation.append_to_message(self._llm_handle, event.delta)
+                    self.conversation.append_to_message(self._agent_conversation_handle, event.delta)
 
         # Initialize state variables
         self._is_running: bool = False
@@ -176,8 +170,6 @@
         self._setup_vad()
         self._setup_mcp_servers()
 
-<<<<<<< HEAD
-=======
     def before_response(self, input):
         pass
 
@@ -189,13 +181,6 @@
             return func
         return decorator
 
-    async def after_response(self, llm_response):
-        # In Realtime (STS) mode or when not joined to a call, conversation may be None.
-        # Only resume the reply queue (which writes to conversation/tts) when a conversation exists.
-        if self.conversation is not None:
-            await self.queue.resume(llm_response)
-
->>>>>>> e2d69dfa
     async def join(self, call: Call) -> "AgentSessionContextManager":
         self.call = call
         self.channel = None
@@ -285,7 +270,7 @@
         return AgentSessionContextManager(self, connection_cm)
 
     async def say(self, text):
-        await self.queue.say_text(text)
+        await self.queue.say_text(text, self.agent_user.id)
 
     async def play_audio(self, pcm):
         await self.queue.send_audio(pcm)
@@ -538,15 +523,15 @@
                 user_id = getattr(event.user_metadata, "user_id", "unknown")
 
             # Check if we have an active handle for this user
-            if user_id not in self._stt_handles:
+            if self._user_conversation_handle is None:
                 # Start a new streaming message for this user
-                self._stt_handles[user_id] = self.conversation.start_streaming_message(
+                self._user_conversation_handle = self.conversation.start_streaming_message(
                     role="user",
                     user_id=user_id
                 )
 
             # Append the partial transcript to the active message
-            self.conversation.append_to_message(self._stt_handles[user_id], event.text)
+            self.conversation.append_to_message(self._user_conversation_handle, event.text)
 
     async def _on_transcript(
         self, event: Union[STTTranscriptEvent|RealtimeTranscriptEvent]
@@ -565,14 +550,7 @@
         if hasattr(event, "user_metadata"):
             user_id = getattr(event.user_metadata, "user_id", "unknown")
 
-        # Check if we have an active handle for this user
-        if user_id in self._stt_handles:
-            # Replace with final text and complete the message
-            self.conversation.replace_message(self._stt_handles[user_id], event.text)
-            self.conversation.complete_message(self._stt_handles[user_id])
-            # Clean up the handle
-            del self._stt_handles[user_id]
-        else:
+        if self._user_conversation_handle is None:
             # No partial transcripts were received, create a completed message directly
             message = Message(
                 original=event,
@@ -581,6 +559,11 @@
                 user_id=user_id,
             )
             self.conversation.add_message(message)
+        else:
+            # Replace with final text and complete the message
+            self.conversation.replace_message(self._user_conversation_handle, event.text)
+            self.conversation.complete_message(self._user_conversation_handle)
+            self._user_conversation_handle = None
 
     async def _on_stt_error(self, error):
         """Handle STT service errors."""
@@ -736,11 +719,8 @@
     async def close(self):
         """Clean up all connections and resources."""
         self._is_running = False
-        
-        # Clean up any active STT handles
-        self._stt_handles.clear()
-        # Clean up LLM handle
-        self._llm_handle = None
+        self._user_conversation_handle = None
+        self._agent_conversation_handle = None
 
         # Disconnect from MCP servers
         await self._disconnect_mcp_servers()
