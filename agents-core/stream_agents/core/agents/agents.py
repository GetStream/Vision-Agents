import asyncio
import logging
import time
from typing import Optional, List, Any, Union
from uuid import uuid4

import aiortc
from aiortc import VideoStreamTrack
from aiortc.contrib.media import MediaRelay

from ..edge.types import Participant, PcmData, Connection, TrackType, User
<<<<<<< HEAD
from ..events.events import RealtimePartialTranscriptEvent
=======
from ..edge.events import AudioReceivedEvent, TrackAddedEvent, CallEndedEvent
from ..llm.events import RealtimePartialTranscriptEvent
>>>>>>> 584cbbc7
from ..llm.events import StandardizedTextDeltaEvent
from ..tts.tts import TTS
from ..stt.stt import STT
from ..vad import VAD
from ..llm.events import RealtimeTranscriptEvent, LLMResponseEvent
from ..stt.events import STTTranscriptEvent, STTPartialTranscriptEvent
from ..vad.events import VADAudioEvent
from getstream.video.rtc import Call
from ..edge.edge_transport import EdgeTransport
from ..mcp import MCPBaseServer
from ..mcp.tool_converter import MCPToolConverter


from .conversation import StreamHandle, Message, Conversation
from ..events.manager import EventManager
from ..llm.llm import LLM
from ..llm.realtime import Realtime
from ..processors.base_processor import filter_processors, ProcessorType, BaseProcessor
from . import events
from ..turn_detection import TurnEvent, TurnEventData, BaseTurnDetector
from typing import TYPE_CHECKING, Dict

import getstream.models

if TYPE_CHECKING:
    from stream_agents.plugins.getstream.stream_edge_transport import StreamEdge
    from .agent_session import AgentSessionContextManager




class Agent:
    """
    Agent class makes it easy to build your own video AI.

    Commonly used methods

    * agent.join(call) // join a call
    * agent.llm.simple_response("greet the user")
    * await agent.finish() // (wait for the call session to finish)
    * agent.close() // cleanup

    TODO:
    - MCP functionality should be moved into its own class
    - Should edge be required?
    """
    def __init__(
        self,
        # edge network for video & audio
        edge: 'StreamEdge',
        # llm, optionally with sts/realtime capabilities
        llm: LLM | Realtime,
        # the agent's user info
        agent_user: User,
        # instructions
        instructions: str = "Keep your replies short and dont use special characters.",
        # setup stt, tts, and turn detection if not using an llm with realtime/sts
        stt: Optional[STT] = None,
        tts: Optional[TTS] = None,
        turn_detection: Optional[BaseTurnDetector] = None,
        vad: Optional[VAD] = None,
        # for video gather data at an interval
        # - roboflow/ yolo typically run continuously
        # - often combined with API calls to fetch stats etc
        # - state from each processor is passed to the LLM
        processors: Optional[List[BaseProcessor]] = None,
        # MCP servers for external tool and resource access
        mcp_servers: Optional[List[MCPBaseServer]] = None,
    ):
        self.instructions = instructions
        self.edge = edge
        self.agent_user = agent_user

        self.logger = logging.getLogger(f"Agent[{self.agent_user.id}]")

        self.events = EventManager()
        self.events.register_events_from_module(getstream.models, 'call.')
        self.events.register_events_from_module(events)
        
        self.llm = llm
        self.stt = stt
        self.tts = tts
        self.turn_detection = turn_detection
        self.vad = vad
        self.processors = processors or []
        self.mcp_servers = mcp_servers or []

        # we sync the user talking and the agent responses to the conversation
        # because we want to support streaming responses and can have delta updates for both
        # user and agent we keep an handle for both
        self.conversation: Optional[Conversation] = None
        self._user_conversation_handle: Optional[StreamHandle] = None
        self._agent_conversation_handle: Optional[StreamHandle] = None

        # Merge plugin events BEFORE subscribing to any events
        for plugin in [stt, tts, turn_detection, vad, llm]:
            if plugin and hasattr(plugin, 'events'):
                self.logger.info(f"Registered plugin {plugin}")
                self.events.merge(plugin.events)

<<<<<<< HEAD
        self.events.subscribe(self._on_vad_audio)
=======
        if self.llm is not None:
            self.llm._attach_agent(self)
            self.llm.events.subscribe(self._handle_after_response)
            self.llm.events.subscribe(self._handle_output_text_delta)

        self.events.subscribe(self._on_vad_audio)
        self.events.subscribe(self._on_agent_say)
>>>>>>> 584cbbc7
        # Initialize state variables
        self._is_running: bool = False
        self._current_frame = None
        self._interval_task = None
        self._callback_executed = False
        self._connection: Optional[Connection] = None
        self._audio_track: Optional[aiortc.AudioStreamTrack] = None
        self._video_track: Optional[VideoStreamTrack] = None
        self._sts_connection = None
        self._pc_track_handler_attached: bool = False

        # validation time
        self._validate_configuration()

        # Initialize track management attributes
        self._active_tracks: Dict[str, Any] = {}  # Track active video/audio tracks
        self._last_health_check: float = 0.0  # Last health check timestamp
        self._track_health_check_interval: float = 1.0  # Health check interval in seconds

        self._prepare_rtc()
        self._setup_stt()
        self._setup_turn_detection()

    def _truncate_for_logging(self, obj, max_length=200):
        """Truncate object string representation for logging to prevent spam."""
        obj_str = str(obj)
        if len(obj_str) > max_length:
            obj_str = obj_str[:max_length] + "... (truncated)"
        return obj_str

        self._setup_mcp_servers()

    async def close(self):
        """Clean up all connections and resources."""
        self._is_running = False
        self._user_conversation_handle = None
        self._agent_conversation_handle = None

        # Disconnect from MCP servers
        await self._disconnect_mcp_servers()

        # Close Realtime connection
        if self._sts_connection:
            await self._sts_connection.__aexit__(None, None, None)
        self._sts_connection = None

        # Clean up active tracks
        self.logger.info(f"🎥VDP: Cleaning up {len(self._active_tracks)} active tracks")
        for track_id in list(self._active_tracks.keys()):
            self._remove_track(track_id)

        # Clean up track processing tasks
        if hasattr(self, '_track_tasks'):
            self.logger.info(f"🎥VDP: Canceling {len(self._track_tasks)} track processing tasks")
            for task in self._track_tasks:
                if not task.done():
                    task.cancel()
                    try:
                        await task
                    except asyncio.CancelledError:
                        pass  # Expected when canceling
                    except Exception as e:
                        self.logger.debug(f"🎥VDP: Error during task cancellation: {e}")
            self._track_tasks.clear()
        
        # Close RTC connection
        if self._connection:
            await self._connection.close()
        self._connection = None

        # Close STT
        if self.stt:
            await self.stt.close()

        # Close TTS
        if self.tts:
            await self.tts.close()

        # Stop turn detection
        if self.turn_detection:
            self.turn_detection.stop()

        # Stop audio track
        if self._audio_track:
            self._audio_track.stop()
        self._audio_track = None

        # Stop video track
        if self._video_track:
            self._video_track.stop()
        self._video_track = None

        # Cancel interval task
        if self._interval_task:
            self._interval_task.cancel()
        self._interval_task = None

        # Close edge transport
        self.edge.close()

    def subscribe(self, function):
        """Subscribe to event"""
        return self.events.subscribe(function)

    async def join(self, call: Call) -> "AgentSessionContextManager":
        self.call = call
        self.conversation = None

        # Connect to MCP servers
        await self._connect_mcp_servers()

        # Only set up chat if we have LLM (for conversation capabilities)
        if self.llm:
            # ask the edge to start the chat
            self.conversation = self.edge.create_conversation(call, self.agent_user, self.instructions)

        # when using STS, we sync conversation using transcripts otherwise we fallback to ST (if available)
        if self.sts_mode:
            self.events.subscribe(self._on_transcript)
            self.events.subscribe(self._on_partial_transcript)
        elif self.stt:
            self.events.subscribe(self._on_transcript)
            self.events.subscribe(self._on_partial_transcript)

        """Join a Stream video call."""
        if self._is_running:
            raise RuntimeError("Agent is already running")

        self.logger.info(f"🤖 Agent joining call: {call.id}")

        # Ensure Realtime providers are ready before proceeding (they manage their own connection)
        if self.sts_mode and isinstance(self.llm, Realtime):
            await self.llm.wait_until_ready()
            await self.llm.send_text(text=self.instructions, role="system")

        connection = await self.edge.join(self, call)
        self._connection = connection

        # Attach fallback pc.on('track') handler ASAP to avoid missing early remote video tracks
        try:
            if not self._pc_track_handler_attached:
                base_pc = getattr(self._connection, "subscriber_pc", None)
                pc = None
                if base_pc is not None:
                    pc = getattr(base_pc, "pc", None) or getattr(base_pc, "_pc", None) or base_pc
                if pc is not None and hasattr(pc, "on"):
                    self.logger.info("🔗 Attaching pc.on('track') handler to subscriber peer connection (early)")
                    # Create or reuse a persistent MediaRelay to keep branches alive
                    try:
                        self._persistent_media_relay = getattr(self, "_persistent_media_relay", None) or MediaRelay()
                    except Exception:
                        self._persistent_media_relay = None
                    @pc.on("track")
                    async def _on_pc_track_early(track):
                        try:
                            kind = getattr(track, "kind", None)
                            if kind == "video":
                                relay = self._persistent_media_relay
                                if relay is None:
                                    relay = MediaRelay()
                                    self._persistent_media_relay = relay
                                forward_branch = relay.subscribe(track)
                                print(f"🎥 Forwarding video frames to Realtime provider (pc.on early track) {forward_branch}")
                                if self.sts_mode and isinstance(self.llm, Realtime):
                                    await self.llm.start_video_sender(forward_branch, fps=30)
                                    self.logger.info("🎥 Forwarding video frames to Realtime provider (pc.on early track)")
                        except Exception as e:
                            self.logger.error(f"Error handling pc.on('track') video (early): {e}")
                    self._pc_track_handler_attached = True
        except Exception:
            pass


        self._is_running = True

        connection._connection._coordinator_ws_client.on_wildcard('*', lambda event_name, event: self.events.send(event))

        self.logger.info(f"🤖 Agent joined call: {call.id}")

        # Set up audio and video tracks together to avoid SDP issues
        audio_track = self._audio_track if self.publish_audio else None
        video_track = self._video_track if self.publish_video else None

        if audio_track or video_track:
            await self.edge.publish_tracks(audio_track, video_track)

            # Set up event handlers for audio processing
            await self._listen_to_audio_and_video()

            # Video track detection is handled by event-based _process_track method
            # No need for polling since Stream Video events are reliable

            # Realtime providers manage their own event loops; nothing to do here

            from .agent_session import AgentSessionContextManager

            return AgentSessionContextManager(self, self._connection)
        # In case tracks are not added, still return context manager
        from .agent_session import AgentSessionContextManager

        return AgentSessionContextManager(self, self._connection)


    async def finish(self):
        """Wait for the call to end gracefully."""
        # If connection is None or already closed, return immediately
        if not self._connection:
            logging.info("🔚 Agent connection already closed, finishing immediately")
            return

        try:
            fut = asyncio.get_event_loop().create_future()

            @self.edge.events.subscribe
            async def on_ended(event: CallEndedEvent):
                if not fut.done():
                    fut.set_result(None)

            await fut
        except Exception as e:
            logging.warning(f"⚠️ Error while waiting for call to end: {e}")
            # Don't raise the exception, just log it and continue cleanup

    def send(self, event):
        """
        Send an event through the agent's event system.
        
        This is a convenience method that calls agent.events.send().
        Use this for consistency with agent.events.subscribe().
        
        Args:
            event: The event to send
        """
        self.events.send(event)

    async def say(self, text: str, metadata: Optional[Dict[str, Any]] = None):
        """
        Make the agent say something by emitting an event.
        
        Args:
            text: The text for the agent to say
            metadata: Optional metadata to include with the event
        """
        user_id = self.agent_user.id
        self.conversation.add_message(Message(content=text, user_id=user_id))
        
        # Emit agent say event using the send method
        self.send(events.AgentSayEvent(
            plugin_name="agent",
            text=text,
            user_id=user_id,
            metadata=metadata or {}
        ))

    async def send_audio(self, pcm):
        # TODO: stream & buffer
        if self._audio_track is not None:
            await self._audio_track.send_audio(pcm)

    async def create_user(self):
        response = await self.edge.create_user(self.agent_user)
        return response

    def _handle_output_text_delta(self, event: StandardizedTextDeltaEvent):
        """Handle partial LLM response text deltas."""

        if self.conversation is None:
            return

        self.logger.info(f"received standardized.output_text.delta {self._truncate_for_logging(event)}")
        # Create a new streaming message if we don't have one
        if self._agent_conversation_handle is None:
            self._agent_conversation_handle = self.conversation.start_streaming_message(
                role="assistant",
                user_id=self.agent_user.id,
                initial_content=event.delta,
            )
        else:
            self.conversation.append_to_message(self._agent_conversation_handle, event.delta)

    async def _handle_after_response(self, llm_response: LLMResponseEvent):
        if self.conversation is None:
            return

        if self._agent_conversation_handle is None:
            message = Message(
                content=llm_response.text,
                role="assistant",
                user_id=self.agent_user.id,
            )
            self.conversation.add_message(message)
        else:
            self.conversation.complete_message(self._agent_conversation_handle)
            self._agent_conversation_handle = None

        # Resume the queue for TTS playback
        await self.queue.resume(llm_response, user_id=self.agent_user.id)

    def _on_vad_audio(self, event: VADAudioEvent):
        self.logger.info(f"Vad audio event {self._truncate_for_logging(event)}")

    async def _on_agent_say(self, event: events.AgentSayEvent):
        """Handle agent say events by calling TTS if available."""
        try:
            # Emit say started event
            synthesis_id = str(uuid4())
            self.events.send(events.AgentSayStartedEvent(
                plugin_name="agent",
                text=event.text,
                user_id=event.user_id,
                synthesis_id=synthesis_id
            ))
            
            start_time = time.time()
            
            if self.tts is not None:
                # Call TTS with user metadata
                user_metadata = {"user_id": event.user_id}
                if event.metadata:
                    user_metadata.update(event.metadata)
                
                await self.tts.send(event.text, user_metadata)
                
                # Calculate duration
                duration_ms = (time.time() - start_time) * 1000
                
                # Emit say completed event
                self.events.send(events.AgentSayCompletedEvent(
                    plugin_name="agent",
                    text=event.text,
                    user_id=event.user_id,
                    synthesis_id=synthesis_id,
                    duration_ms=duration_ms
                ))
                
                self.logger.info(f"Agent said: {event.text}")
            else:
                self.logger.warning("No TTS available, cannot synthesize speech")
                
        except Exception as e:
            # Emit say error event
            self.events.send(events.AgentSayErrorEvent(
                plugin_name="agent",
                text=event.text,
                user_id=event.user_id,
                error_message=str(e),
                error=e
            ))
            self.logger.error(f"Error in agent say: {e}")

    def _setup_mcp_servers(self):
        """Set up MCP servers if any are configured."""
        if self.mcp_servers:
            self.logger.info(f"🔌 Setting up {len(self.mcp_servers)} MCP server(s)")
            for i, server in enumerate(self.mcp_servers):
                self.logger.info(f"  {i+1}. {server.__class__.__name__}")
        else:
            self.logger.debug("No MCP servers configured")

    def _setup_turn_detection(self):
        if self.turn_detection:
            # TODO: this subscriptions should be in plugin and just merged when
            # plugin is registered, each plugin should have access to agent
            self.logger.info("🎙️ Setting up turn detection listeners")
            self.events.subscribe(self._on_turn_started)
            self.events.subscribe(self._on_turn_ended)
            self.turn_detection.start()

    def _setup_stt(self):
        if self.stt:
            self.logger.info("🎙️ Setting up STT event listeners")
            self.events.subscribe(self._on_stt_error)

    async def _listen_to_audio_and_video(self) -> None:
        # Handle audio data for STT or Realtime
        @self.edge.events.subscribe
        async def on_audio_received(event: AudioReceivedEvent):
            pcm = event.pcm_data
            participant = event.participant
            if self.turn_detection is not None:
                await self.turn_detection.process_audio(pcm, participant.user_id)

            await self._reply_to_audio(pcm, participant)

        # Always listen to remote video tracks so we can forward frames to Realtime providers
<<<<<<< HEAD
        @self.edge.on("track_added")
        async def on_track(track_id, track_type, user):
=======
        @self.edge.events.subscribe
        async def on_track(event: TrackAddedEvent):
            track_id = event.track_id
            track_type = event.track_type
            user = event.user
>>>>>>> 584cbbc7
            #await self._process_track(track_id, track_type, user)
            task = asyncio.create_task(self._process_track(track_id, track_type, user))
            # Store task reference to prevent "Task exception was never retrieved" errors
            if not hasattr(self, '_track_tasks'):
                self._track_tasks: List[asyncio.Task] = []
            self._track_tasks.append(task)

            # Add exception handling to the task
            def handle_task_exception(task_result):
                try:
                    task_result.result()  # This will raise any exception that occurred
                except Exception as e:
                    self.logger.error(f"Unhandled exception in track processing task: {e}")
                    # Clean up the task from our list
                    if task in self._track_tasks:
                        self._track_tasks.remove(task)

            task.add_done_callback(handle_task_exception)

    async def _reply_to_audio(
        self, pcm_data: PcmData, participant: Participant
    ) -> None:
        if participant and getattr(participant, "user_id", None) != self.agent_user.id:
            # first forward to processors
            try:
                # Extract audio bytes for processors using the proper PCM data structure
                # PCM data has: format, sample_rate, samples, pts, dts, time_base
                audio_bytes = pcm_data.samples.tobytes()
                if self.vad:
                    asyncio.create_task(self.vad.process_audio(pcm_data, participant))
                # Forward to audio processors (skip None values)
                for processor in self.audio_processors:
                    if processor is None:
                        continue
                    try:
                        await processor.process_audio(audio_bytes, participant.user_id)
                    except Exception as e:
                        self.logger.error(
                            f"Error in audio processor {type(processor).__name__}: {e}"
                        )

            except Exception as e:
                self.logger.error(f"Error processing audio for processors: {e}")

            # when in Realtime mode call the Realtime directly (non-blocking)
            if self.sts_mode and isinstance(self.llm, Realtime):
                asyncio.create_task(self.llm.send_audio_pcm(pcm_data))
            else:
                # Process audio through STT
                if self.stt:
                    self.logger.debug(f"🎵 Processing audio from {participant}")
                    await self.stt.process_audio(pcm_data, participant)

    async def _process_track(self, track_id: str, track_type: str, participant):
        """Process video frames from a specific track and forward to OpenAI."""
        self.logger.info(
            f"🎥VDP: Processing track: {track_id} from user {getattr(participant, 'user_id', 'unknown')} (type: {track_type})"
        )

        # Only process video tracks - track_type might be string, enum or numeric (2 for video)
        self.logger.info(f"🎥VDP: Checking track type: {track_type} vs {TrackType.TRACK_TYPE_VIDEO}")
        if track_type not in ("video", TrackType.TRACK_TYPE_VIDEO, 2):
            self.logger.warning(f"🎥VDP: EARLY EXIT - Ignoring non-video track: {track_type} (expected: video, {TrackType.TRACK_TYPE_VIDEO}, or 2)")
            return

        track = self.edge.add_track_subscriber(track_id)
        if not track:
            self.logger.error(f"🎥VDP: EARLY EXIT - Failed to subscribe to track: {track_id}")
            return

        self.logger.info(f"🎥VDP: Track subscription successful, validating video track...")
        
        # Determine if this is a video track using both reported kind and original type
        is_video_type = track_type in ("video", TrackType.TRACK_TYPE_VIDEO, 2)
        kind = getattr(track, "kind", None)
        is_video_kind = (kind == "video")
        
        self.logger.info(f"🎥VDP: Track validation - is_video_type={is_video_type}, kind='{kind}', is_video_kind={is_video_kind}")
        
        if not (is_video_kind or is_video_type):
            self.logger.warning(f"🎥VDP: EARLY EXIT - Ignoring non-video track after subscribe: kind={kind} original_type={track_type}")
            return

        try:
            self.logger.info(
                f"🎥VDP: ✅ Subscribed to track: {track_id}, kind={getattr(track, 'kind', None)}, class={track.__class__.__name__}"
            )
        except Exception:
            self.logger.info(f"🎥VDP: ✅ Subscribed to track: {track_id}")

        # Give the track a moment to be ready
        self.logger.info(f"🎥VDP: Waiting for track to be ready...")
        await asyncio.sleep(0.5)

        # Use a MediaRelay to allow multiple consumers to read the same source track
        # Reuse a persistent relay to avoid GC and keep branches alive long-term
        self.logger.info(f"🎥VDP: Setting up MediaRelay...")
        relay = getattr(self, "_persistent_media_relay", None)
        if relay is None:
            relay = MediaRelay()
            self._persistent_media_relay = relay
            self.logger.info(f"🎥VDP: Created new MediaRelay")
        else:
            self.logger.info(f"🎥VDP: Reusing existing MediaRelay")
            
        forward_branch = relay.subscribe(track)
        processing_branch = relay.subscribe(track)
        self.logger.info(f"🎥VDP: Created MediaRelay branches - forward_branch: {type(forward_branch).__name__}, processing_branch: {type(processing_branch).__name__}")

        # Forward to OpenAI if in STS mode
        self.logger.info(f"🎥VDP: Checking STS mode and LLM type - sts_mode={self.sts_mode}, llm_type={type(self.llm).__name__}")
        if self.sts_mode and isinstance(self.llm, Realtime):
            self.logger.info("🎥VDP: ✅ STS mode check passed, calling llm.start_video_sender with Stream Video track...")
            try:
                await self.llm.start_video_sender(forward_branch)
                self.logger.info("🎥VDP: ✅ Started OpenAI video sender with Stream Video track")
                
                # Register track for lifecycle management
                self._register_track(track_id, {
                    "participant": participant,
                    "forwarding_track": forward_branch,
                    "processing_track": processing_branch,
                    "source_track": track
                })
                
            except Exception as e:
                self.logger.error(f"🎥VDP: ❌ Failed to start OpenAI video sender: {e}")
                self.logger.error(f"🎥VDP: Exception type: {type(e).__name__}")
                import traceback
                self.logger.error(f"🎥VDP: Exception traceback: {traceback.format_exc()}")
        else:
            self.logger.warning(f"🎥VDP: STS mode check failed - sts_mode={self.sts_mode}, llm_type={type(self.llm).__name__}")
            self.logger.warning(f"🎥VDP: isinstance(self.llm, Realtime) = {isinstance(self.llm, Realtime)}")

        hasImageProcessers = len(self.image_processors) > 0
        self.logger.info(
            f"📸 Has image processors: {hasImageProcessers}, count: {len(self.image_processors)}"
        )

        self.logger.info(
            f"📸 Starting video processing loop for track {track_id} {participant.user_id} {participant.name}"
        )

        # Enhanced video processing with timeout limits and error recovery
        timeout_errors = 0
        max_timeout_errors = 10  # Circuit breaker threshold
        base_timeout = 5.0
        consecutive_errors = 0
        max_consecutive_errors = 5
        
        self.logger.info(f"🎥VDP: Starting robust video processing loop (max_timeouts={max_timeout_errors})")
        
        while True:
            # Periodic health check
<<<<<<< HEAD
            try:
                self._check_track_health()
            except AttributeError as e:
                # Handle case where attributes haven't been initialized yet
                if "_last_health_check" in str(e) or "_track_health_check_interval" in str(e):
                    self.logger.debug("🎥VDP: Health check attributes not initialized yet, skipping")
                    break
                else:
                    raise

            try:
=======
            try:
                self._check_track_health()
            except AttributeError as e:
                # Handle case where attributes haven't been initialized yet
                if "_last_health_check" in str(e) or "_track_health_check_interval" in str(e):
                    self.logger.debug("🎥VDP: Health check attributes not initialized yet, skipping")
                    break
                else:
                    raise

            try:
>>>>>>> 584cbbc7
                # Adaptive timeout based on error count
                current_timeout = base_timeout * (1.5 ** min(timeout_errors, 3))
                
                # Track frame processing timing
                frame_request_start = time.monotonic()
                video_frame = await asyncio.wait_for(processing_branch.recv(), timeout=current_timeout)
                frame_request_end = time.monotonic()
                frame_request_duration = frame_request_end - frame_request_start
                
                if video_frame:
                    # Reset error counts on successful frame processing
                    timeout_errors = 0
                    consecutive_errors = 0
                    
                    # Log frame processing timing
                    self.logger.info(f"🎥VDP: FRAME PROCESSING: track_id={track_id} "
                                   f"request_duration={frame_request_duration:.3f}s "
                                   f"frame_size={video_frame.width}x{video_frame.height}")
                    
                    if hasImageProcessers:
                        img = video_frame.to_image()

                        for processor in self.image_processors:
                            try:
                                await processor.process_image(img, participant.user_id)
                            except Exception as e:
                                self.logger.error(
                                    f"Error in image processor {type(processor).__name__}: {e}"
                                )

                    # video processors
                    for processor in self.video_processors:
                        try:
                            await processor.process_video(track, participant.user_id)
                        except Exception as e:
                            self.logger.error(
                                f"Error in video processor {type(processor).__name__}: {e}"
                            )
                else:
                    self.logger.warning("🎥VDP: Received empty frame")
                    consecutive_errors += 1

            except asyncio.TimeoutError:
                timeout_errors += 1
                consecutive_errors += 1
                
                self.logger.warning(
                    f"🎥VDP: Timeout #{timeout_errors} (timeout={current_timeout:.1f}s, consecutive_errors={consecutive_errors})"
                )
                
                # Circuit breaker: stop processing if too many timeouts
                if timeout_errors >= max_timeout_errors:
                    self.logger.error(f"🎥VDP: Circuit breaker triggered - too many timeouts ({timeout_errors}), stopping track processing")
                    break
                
                # Circuit breaker: stop processing if too many consecutive errors
                if consecutive_errors >= max_consecutive_errors:
                    self.logger.error(f"🎥VDP: Circuit breaker triggered - too many consecutive errors ({consecutive_errors}), stopping track processing")
                    break
                
                # Exponential backoff for timeout errors
                backoff_delay = min(2.0 ** min(timeout_errors, 5), 30.0)
                self.logger.debug(f"🎥VDP: Applying backoff delay: {backoff_delay:.1f}s")
                await asyncio.sleep(backoff_delay)
                
            except Exception as e:
                consecutive_errors += 1
                self.logger.error(
                    f"🎥VDP: Error receiving track: {e} - {type(e)} (consecutive_errors={consecutive_errors})"
                )
                
                # Circuit breaker: stop processing on persistent errors
                if consecutive_errors >= max_consecutive_errors:
                    self.logger.error(f"🎥VDP: Circuit breaker triggered - too many consecutive errors ({consecutive_errors}), stopping track processing")
                    break
                
                # Short delay for non-timeout errors
                await asyncio.sleep(0.5)
        
        # Cleanup and logging
        self.logger.info(f"🎥VDP: Video processing loop ended for track {track_id} - timeouts: {timeout_errors}, consecutive_errors: {consecutive_errors}")
        
        # Clean up MediaRelay branches
        try:
            if hasattr(processing_branch, 'stop'):
                processing_branch.stop()
            if hasattr(forward_branch, 'stop'):
                forward_branch.stop()
            self.logger.info("🎥VDP: MediaRelay branches cleaned up")
        except Exception as e:
            self.logger.warning(f"🎥VDP: Error during cleanup: {e}")
        
        # Remove track from active tracking
        self._remove_track(track_id)

    def _on_turn_started(self, event: TurnEventData) -> None:
        """Handle when a participant starts their turn."""
        self.queue.pause()
        # todo(nash): If the participant starts speaking while TTS is streaming, we need to cancel it
        self.logger.info(
            f"👉 Turn started - participant speaking {event.speaker_id} : {event.confidence}"
        )

    def _on_turn_ended(self, event: TurnEventData) -> None:
        """Handle when a participant ends their turn."""
        self.logger.info(
            f"👉 Turn ended - participant {event.speaker_id} finished (duration: {event.confidence})"
        )
    
    def _register_track(self, track_id: str, track_info: Dict) -> None:
        """Register a track for lifecycle management."""
        self._active_tracks[track_id] = {
            **track_info,
            "registered_at": time.monotonic(),
            "last_health_check": time.monotonic()
        }
        self.logger.info(f"🎥VDP: Registered track {track_id} for lifecycle management")
    
    def _remove_track(self, track_id: str) -> None:
        """Remove a track from lifecycle management."""
        if track_id in self._active_tracks:
            track_info = self._active_tracks.pop(track_id)
            duration = time.monotonic() - track_info["registered_at"]
            self.logger.info(f"🎥VDP: Removed track {track_id} from lifecycle management (duration: {duration:.1f}s)")
    
    def _check_track_health(self) -> None:
        """Check health of all active tracks."""
        now = time.monotonic()
        
        # Only check health periodically
        if now - self._last_health_check < self._track_health_check_interval:
            return
        
        self._last_health_check = now
        unhealthy_tracks = []
        
        for track_id, track_info in self._active_tracks.items():
            try:
                # Check if track has health status method
                if hasattr(track_info.get("forwarding_track"), "get_health_status"):
                    health_status = track_info["forwarding_track"].get_health_status()
                    if not health_status["is_healthy"]:
                        unhealthy_tracks.append(track_id)
                        self.logger.warning(f"🎥VDP: Track {track_id} is unhealthy: {health_status}")
                else:
                    # Basic health check - if track has been active for too long without updates
                    if now - track_info["last_health_check"] > 60.0:  # 1 minute
                        unhealthy_tracks.append(track_id)
                        self.logger.warning(f"🎥VDP: Track {track_id} has not been checked for 60+ seconds")
                
                # Update last health check time
                track_info["last_health_check"] = now
                
            except Exception as e:
                self.logger.error(f"🎥VDP: Error checking health of track {track_id}: {e}")
                unhealthy_tracks.append(track_id)
        
        # Log summary
        if unhealthy_tracks:
            self.logger.warning(f"🎥VDP: Found {len(unhealthy_tracks)} unhealthy tracks: {unhealthy_tracks}")
        else:
            self.logger.debug(f"🎥VDP: All {len(self._active_tracks)} tracks are healthy")
    
    def get_track_health_summary(self) -> Dict[str, Any]:
        """Get a summary of all track health status."""
        summary = {
            "total_tracks": len(self._active_tracks),
            "healthy_tracks": 0,
            "unhealthy_tracks": 0,
            "track_details": {}
        }
        
        for track_id, track_info in self._active_tracks.items():
            try:
                if hasattr(track_info.get("forwarding_track"), "get_health_status"):
                    health_status = track_info["forwarding_track"].get_health_status()
                    summary["track_details"][track_id] = health_status
                    if health_status["is_healthy"]:
                        summary["healthy_tracks"] += 1
                    else:
                        summary["unhealthy_tracks"] += 1
                else:
                    summary["track_details"][track_id] = {"status": "unknown"}
            except Exception as e:
                summary["track_details"][track_id] = {"error": str(e)}
                summary["unhealthy_tracks"] += 1
        
        return summary

    async def _on_partial_transcript(
        self,
        event: STTPartialTranscriptEvent | RealtimePartialTranscriptEvent
    ):
        self.logger.info(f"🎤 [Partial transcript]: {event.text}")

        if event.text and event.text.strip() and self.conversation:
            user_id = "unknown"
            if hasattr(event, "user_metadata"):
                user_id = getattr(event.user_metadata, "user_id", "unknown")

            # Check if we have an active handle for this user
            if self._user_conversation_handle is None:
                # Start a new streaming message for this user
                self._user_conversation_handle = self.conversation.start_streaming_message(
                    role="user",
                    user_id=user_id
                )

            # Append the partial transcript to the active message
            self.conversation.append_to_message(self._user_conversation_handle, event.text)

    async def _on_transcript(
        self, event: STTTranscriptEvent | RealtimeTranscriptEvent
    ):

        self.logger.info(f"🎤 [STT transcript]: {event.text}")

        # if the agent is in STS mode than we dont need to process the transcription
        if not self.sts_mode:
            await self._process_transcription(event.text, event.user_metadata)

        if self.conversation is None:
            return

        user_id = "unknown"
        if hasattr(event, "user_metadata"):
            user_id = getattr(event.user_metadata, "user_id", "unknown")

        if self._user_conversation_handle is None:
            # No partial transcripts were received, create a completed message directly
            message = Message(
                original=event,
                content=event.text,
                role="user",
                user_id=user_id,
            )
            self.conversation.add_message(message)
        else:
            # Replace with final text and complete the message
            self.conversation.replace_message(self._user_conversation_handle, event.text)
            self.conversation.complete_message(self._user_conversation_handle)
            self._user_conversation_handle = None

    async def _on_stt_error(self, error):
        """Handle STT service errors."""
        self.logger.error(f"❌ STT Error: {error}")

    async def _process_transcription(
        self, text: str, participant: Optional[Participant] = None
    ) -> None:
        if self.llm is not None:
            await self.llm.simple_response(
                text=text, processors=self.processors, participant=participant
            )

    @property
    def sts_mode(self) -> bool:
        """Check if the agent is in Realtime mode."""
        if self.llm is not None and isinstance(self.llm, Realtime):
            return True
        return False

    @property
    def publish_audio(self) -> bool:
        if self.tts is not None or self.sts_mode:
            return True
        else:
            return False

    @property
    def publish_video(self) -> bool:
        return len(self.video_publishers) > 0

    @property
    def audio_processors(self) -> List[Any]:
        """Get processors that can process audio."""
        return filter_processors(self.processors, ProcessorType.AUDIO)

    @property
    def video_processors(self) -> List[Any]:
        """Get processors that can process video."""
        return filter_processors(self.processors, ProcessorType.VIDEO)

    @property
    def video_publishers(self) -> List[Any]:
        """Get processors that can process video."""
        return filter_processors(self.processors, ProcessorType.VIDEO_PUBLISHER)

    @property
    def audio_publishers(self) -> List[Any]:
        """Get processors that can process video."""
        return filter_processors(self.processors, ProcessorType.AUDIO_PUBLISHER)

    @property
    def image_processors(self) -> List[Any]:
        """Get processors that can process images."""
        return filter_processors(self.processors, ProcessorType.IMAGE)

    def _validate_configuration(self):
        """Validate the agent configuration."""
        if self.sts_mode:
            # Realtime mode - should not have separate STT/TTS
            if self.stt or self.tts:
                self.logger.warning(
                    "Realtime mode detected: STT and TTS services will be ignored. "
                    "The Realtime model handles both speech-to-text and text-to-speech internally."
                )
                # Realtime mode - should not have separate STT/TTS
            if self.stt or self.turn_detection:
                self.logger.warning(
                    "Realtime mode detected: STT, TTS and Turn Detection services will be ignored. "
                    "The Realtime model handles both speech-to-text, text-to-speech and turn detection internally."
                )
        else:
            # Traditional mode - check if we have audio processing or just video processing
            has_audio_processing = self.stt or self.tts or self.turn_detection
            has_video_processing = any(
                hasattr(p, "process_video") or hasattr(p, "process_image")
                for p in self.processors
            )

            if has_audio_processing and not self.llm:
                raise ValueError(
                    "LLM is required when using audio processing (STT/TTS/Turn Detection)"
                )

            # Allow video-only mode without LLM
            if not has_audio_processing and not has_video_processing:
                raise ValueError(
                    "At least one processing capability (audio or video) is required"
                )

    def _prepare_rtc(self):
        # Variables are now initialized in __init__

        # Set up audio track if TTS is available
        if self.publish_audio:
            if self.sts_mode and isinstance(self.llm, Realtime):
                self._audio_track = self.llm.output_track
                # TODO: why is this different...? (48k framerate vs 16k below)
                self.logger.info("🎵 Using Realtime provider output track for audio")
            else:
                self._audio_track = self.edge.create_audio_track()
                if self.tts:
                    self.tts.set_output_track(self._audio_track)

        # Set up video track if video publishers are available
        if self.publish_video:
            # Get the first video publisher to create the track
            video_publisher = self.video_publishers[0]
            self._video_track = video_publisher.create_video_track()
            self.logger.info("🎥 Video track initialized from video publisher")

    async def _connect_mcp_servers(self):
        """Connect to all configured MCP servers and register their tools."""
        if not self.mcp_servers:
            return
            
        self.logger.info(f"🔌 Connecting to {len(self.mcp_servers)} MCP server(s)")
        
        for i, server in enumerate(self.mcp_servers):
            try:
                self.logger.info(f"  Connecting to MCP server {i+1}/{len(self.mcp_servers)}: {server.__class__.__name__}")
                await server.connect()
                self.logger.info(f"  ✅ Connected to MCP server {i+1}/{len(self.mcp_servers)}")
                
                # Register MCP tools with the LLM's function registry
                await self._register_mcp_tools(i, server)
                
            except Exception as e:
                self.logger.error(f"  ❌ Failed to connect to MCP server {i+1}/{len(self.mcp_servers)}: {e}")
                # Continue with other servers even if one fails
                
    async def _disconnect_mcp_servers(self):
        """Disconnect from all configured MCP servers."""
        if not self.mcp_servers:
            return
            
        self.logger.info(f"🔌 Disconnecting from {len(self.mcp_servers)} MCP server(s)")
        
        for i, server in enumerate(self.mcp_servers):
            try:
                self.logger.info(f"  Disconnecting from MCP server {i+1}/{len(self.mcp_servers)}: {server.__class__.__name__}")
                await server.disconnect()
                self.logger.info(f"  ✅ Disconnected from MCP server {i+1}/{len(self.mcp_servers)}")
            except Exception as e:
                self.logger.error(f"  ❌ Error disconnecting from MCP server {i+1}/{len(self.mcp_servers)}: {e}")
                # Continue with other servers even if one fails

    async def get_mcp_tools(self) -> List[Any]:
        """Get all available tools from all connected MCP servers."""
        tools = []
        
        for server in self.mcp_servers:
            if server.is_connected:
                try:
                    server_tools = await server.list_tools()
                    tools.extend(server_tools)
                except Exception as e:
                    self.logger.error(f"Error getting tools from MCP server {server.__class__.__name__}: {e}")
                    
        return tools

    async def call_mcp_tool(self, server_index: int, tool_name: str, arguments: Dict[str, Any]) -> Any:
        """Call a tool on a specific MCP server.
        Args:
            server_index: Index of the MCP server in the mcp_servers list
            tool_name: Name of the tool to call
            arguments: Arguments to pass to the tool
        Returns:
            The result of the tool call
        """
        if server_index >= len(self.mcp_servers):
            raise ValueError(f"Invalid server index: {server_index}")
        server = self.mcp_servers[server_index]
        if not server.is_connected:
            raise RuntimeError(f"MCP server {server_index} is not connected")
        return await server.call_tool(tool_name, arguments)

    async def _register_mcp_tools(self, server_index: int, server: MCPBaseServer):
        """Register tools from an MCP server with the LLM's function registry.
        
        Args:
            server_index: Index of the MCP server in the mcp_servers list
            server: The connected MCP server
        """
        try:
            # Get tools from the MCP server
            mcp_tools = await server.list_tools()
            self.logger.info(f"  📋 Found {len(mcp_tools)} tools from MCP server {server_index + 1}")
            
            # Register each tool with the function registry
            for tool in mcp_tools:
                try:
                    # Create a wrapper function for the MCP tool
                    tool_wrapper = MCPToolConverter.create_mcp_tool_wrapper(
                        server_index, tool.name, self
                    )
                    
                    # Register the tool with the LLM's function registry
                    self.llm.function_registry.register(
                        name=f"mcp_{server_index}_{tool.name}",
                        description=tool.description or f"MCP tool: {tool.name}"
                    )(tool_wrapper)
                    
                    self.logger.info(f"    ✅ Registered tool: {tool.name}")
                    
                except Exception as e:
                    self.logger.error(f"    ❌ Failed to register tool {tool.name}: {e}")
                    # Continue with other tools even if one fails
                    
        except Exception as e:
            self.logger.error(f"  ❌ Failed to get tools from MCP server {server_index + 1}: {e}")
<|MERGE_RESOLUTION|>--- conflicted
+++ resolved
@@ -9,12 +9,8 @@
 from aiortc.contrib.media import MediaRelay
 
 from ..edge.types import Participant, PcmData, Connection, TrackType, User
-<<<<<<< HEAD
 from ..events.events import RealtimePartialTranscriptEvent
-=======
 from ..edge.events import AudioReceivedEvent, TrackAddedEvent, CallEndedEvent
-from ..llm.events import RealtimePartialTranscriptEvent
->>>>>>> 584cbbc7
 from ..llm.events import StandardizedTextDeltaEvent
 from ..tts.tts import TTS
 from ..stt.stt import STT
@@ -23,7 +19,6 @@
 from ..stt.events import STTTranscriptEvent, STTPartialTranscriptEvent
 from ..vad.events import VADAudioEvent
 from getstream.video.rtc import Call
-from ..edge.edge_transport import EdgeTransport
 from ..mcp import MCPBaseServer
 from ..mcp.tool_converter import MCPToolConverter
 
@@ -115,9 +110,6 @@
                 self.logger.info(f"Registered plugin {plugin}")
                 self.events.merge(plugin.events)
 
-<<<<<<< HEAD
-        self.events.subscribe(self._on_vad_audio)
-=======
         if self.llm is not None:
             self.llm._attach_agent(self)
             self.llm.events.subscribe(self._handle_after_response)
@@ -125,7 +117,6 @@
 
         self.events.subscribe(self._on_vad_audio)
         self.events.subscribe(self._on_agent_say)
->>>>>>> 584cbbc7
         # Initialize state variables
         self._is_running: bool = False
         self._current_frame = None
@@ -156,7 +147,14 @@
             obj_str = obj_str[:max_length] + "... (truncated)"
         return obj_str
 
-        self._setup_mcp_servers()
+    def _setup_mcp_servers(self):
+        """Set up MCP servers if any are configured."""
+        if self.mcp_servers:
+            self.logger.info(f"🔌 Setting up {len(self.mcp_servers)} MCP server(s)")
+            for i, server in enumerate(self.mcp_servers):
+                self.logger.info(f"  {i+1}. {server.__class__.__name__}")
+        else:
+            self.logger.debug("No MCP servers configured")
 
     async def close(self):
         """Clean up all connections and resources."""
@@ -511,16 +509,11 @@
             await self._reply_to_audio(pcm, participant)
 
         # Always listen to remote video tracks so we can forward frames to Realtime providers
-<<<<<<< HEAD
-        @self.edge.on("track_added")
-        async def on_track(track_id, track_type, user):
-=======
         @self.edge.events.subscribe
         async def on_track(event: TrackAddedEvent):
             track_id = event.track_id
             track_type = event.track_type
             user = event.user
->>>>>>> 584cbbc7
             #await self._process_track(track_id, track_type, user)
             task = asyncio.create_task(self._process_track(track_id, track_type, user))
             # Store task reference to prevent "Task exception was never retrieved" errors
@@ -675,7 +668,6 @@
         
         while True:
             # Periodic health check
-<<<<<<< HEAD
             try:
                 self._check_track_health()
             except AttributeError as e:
@@ -687,19 +679,6 @@
                     raise
 
             try:
-=======
-            try:
-                self._check_track_health()
-            except AttributeError as e:
-                # Handle case where attributes haven't been initialized yet
-                if "_last_health_check" in str(e) or "_track_health_check_interval" in str(e):
-                    self.logger.debug("🎥VDP: Health check attributes not initialized yet, skipping")
-                    break
-                else:
-                    raise
-
-            try:
->>>>>>> 584cbbc7
                 # Adaptive timeout based on error count
                 current_timeout = base_timeout * (1.5 ** min(timeout_errors, 3))
                 
