import asyncio
import logging
import traceback
from typing import Optional, List, Any, Union
from uuid import uuid4

from aiortc import VideoStreamTrack

from ..events.events import RealtimePartialTranscriptEvent
from ..llm.types import StandardizedTextDeltaEvent
from ..tts.tts import TTS
from ..stt.stt import STT
from ..vad import VAD
from ..events import STTTranscriptEvent, STTPartialTranscriptEvent, VADAudioEvent, RealtimeTranscriptEvent
from .reply_queue import ReplyQueue
from ..edge.edge_transport import EdgeTransport, StreamEdge
from ..mcp import MCPBaseServer
from getstream.chat.client import ChatClient
from getstream.models import User, ChannelInput, UserRequest
from ..events import get_global_registry, EventType
from getstream.video import rtc
from getstream.video.call import Call
from getstream.video.rtc import audio_track
from getstream.video.rtc.pb.stream.video.sfu.event import events_pb2
from getstream.video.rtc.pb.stream.video.sfu.models import models_pb2
from getstream.video.rtc.pb.stream.video.sfu.models.models_pb2 import Participant
from getstream.video.rtc.track_util import PcmData
from getstream.video.rtc.tracks import (
    SubscriptionConfig,
    TrackSubscriptionConfig,
    TrackType,
)

from .conversation import StreamConversation, StreamHandle, Message
from ..llm.llm import LLM, LLMResponse
from ..llm.realtime import Realtime
from ..processors.base_processor import filter_processors, ProcessorType, BaseProcessor
from ..turn_detection import TurnEvent, TurnEventData, BaseTurnDetector
from typing import TYPE_CHECKING, Dict

if TYPE_CHECKING:
    from .agent_session import AgentSessionContextManager




class Agent:
    """
    Agent class makes it easy to build your own video AI.

    Commonly used methods

    * agent.join(call) // join a call
    * agent.llm.simple_response("greet the user")
    * await agent.finish() // (wait for the call session to finish)
    * agent.close() // cleanup

    TODO:
    - MCP functionality should be moved into its own class

    """
    def __init__(
        self,
        # edge network for video & audio
        edge: Optional[EdgeTransport] = None,
        # llm, optionally with sts/realtime capabilities
        llm: Optional[LLM | Realtime] = None,
        # instructions
        instructions: str = "Keep your replies short and dont use special characters.",
        # setup stt, tts, and turn detection if not using an llm with realtime/sts
        stt: Optional[STT] = None,
        tts: Optional[TTS] = None,
        turn_detection: Optional[BaseTurnDetector] = None,
        vad: Optional[VAD] = None,
        # the agent's user info
        agent_user: Optional[UserRequest] = None,
        # for video gather data at an interval
        # - roboflow/ yolo typically run continuously
        # - often combined with API calls to fetch stats etc
        # - state from each processor is passed to the LLM
        processors: Optional[List[BaseProcessor]] = None,
        # MCP servers for external tool and resource access
        mcp_servers: Optional[List[MCPBaseServer]] = None,
    ):
        self.instructions = instructions
        if edge is None:
            edge = StreamEdge()
        self.edge = edge
        # Create agent user if not provided
        if agent_user is None:
            # TODO: should we have a default...? or just raise an error.
            agent_id = f"agent-{uuid4()}"
            # Create a basic User object with required parameters
            self.agent_user = User(
                id=agent_id,
                banned=False,
                online=True,
                role="user",
                custom={"name": "AI Agent"},
                teams_role={},
            )
        else:
            self.agent_user = agent_user

        self.logger = logging.getLogger(f"Agent[{self.agent_user.id}]")

        self.llm = llm
        self.stt = stt
        self.tts = tts
        self.turn_detection = turn_detection
        self.vad = vad
        self.processors = processors or []
        self.mcp_servers = mcp_servers or []
        self.queue = ReplyQueue(self)

        # we sync the user talking and the agent responses to the conversation
        # because we want to support streaming responses and can have delta updates for both
        # user and agent we keep an handle for both
        self.conversation: Optional[StreamConversation] = None
        self._user_conversation_handle: Optional[StreamHandle] = None
        self._agent_conversation_handle: Optional[StreamHandle] = None

        if self.llm is not None:
            self.llm.attach_agent(self)
<<<<<<< HEAD
            self.llm.on("after_llm_response", self._handle_after_response)
            self.llm.on('standardized.output_text.delta', self._handle_output_text_delta)
=======

            # TODO: move the chat update flow stuff
            # Propagate Agent instructions to realtime/LLM provider instance
            if hasattr(self.llm, "instructions") and not getattr(self.llm, "instructions", None):
                self.llm.instructions = self.instructions

            @self.llm.on("before_llm_response")
            async def handle_before_response(llm_response: LLMResponse):
                self.logger.debug(
                    f"handle_before_response: {llm_response}"
                )

            @self.llm.on("after_llm_response")
            async def handle_after_response(llm_response: LLMResponse):
                if self.conversation is None:
                    return

                if self._agent_conversation_handle is None:
                    message = Message(
                        content=llm_response.text,
                        role="assistant",
                        user_id=self.agent_user.id,
                    )
                    self.conversation.add_message(message)
                else:
                    self.conversation.complete_message(self._agent_conversation_handle)
                    self._agent_conversation_handle = None

                # Resume the queue for TTS playback
                await self.queue.resume(llm_response, user_id=self.agent_user.id)

            @self.llm.on('standardized.output_text.delta')
            def handle_output_text_delta(event: StandardizedTextDeltaEvent):
                """Handle partial LLM response text deltas."""

                if self.conversation is None:
                    return

                self.logger.info(f"received standardized.output_text.delta {event}")
                # Create a new streaming message if we don't have one
                if self._agent_conversation_handle is None:
                    self._agent_conversation_handle = self.conversation.start_streaming_message(
                        role="assistant",
                        user_id=self.agent_user.id,
                        initial_content=event.delta,
                    )
                else:
                    self.conversation.append_to_message(self._agent_conversation_handle, event.delta)
>>>>>>> 89dfca1f

        # Initialize state variables
        self._is_running: bool = False
        self._current_frame = None
        self._interval_task = None
        self._callback_executed = False
        self._connection: Optional[rtc.ConnectionManager] = None
        self._audio_track: Optional[audio_track.AudioStreamTrack] = None
        self._video_track: Optional[VideoStreamTrack] = None
        self._sts_connection = None

        # validation time
        self._validate_configuration()

        self._prepare_rtc()
        self._setup_stt()
        self._setup_turn_detection()
        self._setup_vad()
        self._setup_mcp_servers()

    async def close(self):
        """Clean up all connections and resources."""
        self._is_running = False
        self._user_conversation_handle = None
        self._agent_conversation_handle = None

        # Disconnect from MCP servers
        await self._disconnect_mcp_servers()

        # Close Realtime connection
        if self._sts_connection:
            await self._sts_connection.__aexit__(None, None, None)
        self._sts_connection = None

        # Close RTC connection
        if self._connection:
            await self._connection.__aexit__(None, None, None)
        self._connection = None

        # Close STT
        if self.stt:
            await self.stt.close()

        # Close TTS
        if self.tts:
            await self.tts.close()

        # Stop turn detection
        if self.turn_detection:
            self.turn_detection.stop()

        # Stop audio track
        if self._audio_track:
            self._audio_track.stop()
        self._audio_track = None

        # Stop video track
        if self._video_track:
            self._video_track.stop()
        self._video_track = None

        # Cancel interval task
        if self._interval_task:
            self._interval_task.cancel()
        self._interval_task = None

        # Close edge transport
        self.edge.close()

    def on(self, event_type: EventType):
        #TODO: this approach is a bit ugly. also breaks with multiple agents.
        def decorator(func):
            registry = get_global_registry()
            registry.add_listener(event_type, func)
            return func
        return decorator

    async def join(self, call: Call) -> "AgentSessionContextManager":
        self.call = call
        self.channel = None
        self.conversation = None

        # Connect to MCP servers
        await self._connect_mcp_servers()

        # Only set up chat if we have LLM (for conversation capabilities)
        if self.llm:
            # TODO: I don't know the human user at this point in the code...
            chat_client: ChatClient = call.client.stream.chat
            self.channel = chat_client.get_or_create_channel(
                "videocall",
                call.id,
                data=ChannelInput(created_by_id=self.agent_user.id),
            )
            self.conversation = StreamConversation(
                self.instructions, [], self.channel.data.channel, chat_client
            )

        # when using STS, we sync conversation using transcripts otherwise we fallback to ST (if available)
        # TODO: maybe agent.on(transcript?)
        if self.sts_mode:
            self.llm.on("transcript", self._on_transcript)
            self.llm.on("partial_transcript", self._on_partial_transcript)
        elif self.stt:
            self.stt.on("transcript", self._on_transcript)
            self.stt.on("partial_transcript", self._on_partial_transcript)

        """Join a Stream video call."""
        if self._is_running:
            raise RuntimeError("Agent is already running")

        self.logger.info(f"🤖 Agent joining call: {call.id}")


        # Ensure Realtime providers are ready before proceeding (they manage their own connection)
        if self.sts_mode and isinstance(self.llm, Realtime):
            await self.llm.wait_until_ready()


        connection_cm = await self.edge.join(self, call)

        # TODO: remove me
        self._connection = self.edge._connection


        self._is_running = True

        registry = get_global_registry()
        registry.add_connection_listeners(connection_cm)

        self.logger.info(f"🤖 Agent joined call: {call.id}")

        # Set up audio and video tracks together to avoid SDP issues
        audio_track = self._audio_track if self.publish_audio else None
        video_track = self._video_track if self.publish_video else None

        if audio_track or video_track:
            await self.edge.publish_tracks(audio_track, video_track)

            # Set up event handlers for audio processing
            await self._listen_to_audio_and_video()

            # Realtime providers manage their own event loops; nothing to do here

            from .agent_session import AgentSessionContextManager

            return AgentSessionContextManager(self, connection_cm)
        # In case tracks are not added, still return context manager
        from .agent_session import AgentSessionContextManager

        return AgentSessionContextManager(self, connection_cm)


    async def finish(self):
        """Wait for the call to end gracefully."""
        # If connection is None or already closed, return immediately
        if not self._connection:
            logging.info("🔚 Agent connection already closed, finishing immediately")
            return

        try:
            fut = asyncio.get_event_loop().create_future()

            @self._connection.on("call_ended")
            def on_ended():
                if not fut.done():
                    fut.set_result(None)

            await fut
        except Exception as e:
            logging.warning(f"⚠️ Error while waiting for call to end: {e}")
            # Don't raise the exception, just log it and continue cleanup

    async def say(self, text):
        """
        Say exactly this
        """
        await self.queue.say_text(text, self.agent_user.id)

    def _handle_output_text_delta(self, event: StandardizedTextDeltaEvent):
        """Handle partial LLM response text deltas."""

        if self.conversation is None:
            return

        self.logger.info(f"received standardized.output_text.delta {event}")
        # Create a new streaming message if we don't have one
        if self._agent_conversation_handle is None:
            self._agent_conversation_handle = self.conversation.start_streaming_message(
                role="assistant",
                user_id=self.agent_user.id,
                initial_content=event.delta,
            )
        else:
            self.conversation.append_to_message(self._agent_conversation_handle, event.delta)

    async def _handle_after_response(self, llm_response: LLMResponse):
        if self.conversation is None:
            return

        if self._agent_conversation_handle is None:
            message = Message(
                content=llm_response.text,
                role="assistant",
                user_id=self.agent_user.id,
            )
            self.conversation.add_message(message)
        else:
            self.conversation.complete_message(self._agent_conversation_handle)
            self._agent_conversation_handle = None

        # Resume the queue for TTS playback
        await self.queue.resume(llm_response, user_id=self.agent_user.id)

    def _setup_vad(self):
        if self.vad:
            self.logger.info("🎙️ Setting up VAD listeners")
            self.vad.on("audio", self._on_vad_audio)
            
    def _setup_mcp_servers(self):
        """Set up MCP servers if any are configured."""
        if self.mcp_servers:
            self.logger.info(f"🔌 Setting up {len(self.mcp_servers)} MCP server(s)")
            for i, server in enumerate(self.mcp_servers):
                self.logger.info(f"  {i+1}. {server.__class__.__name__}")
        else:
            self.logger.debug("No MCP servers configured")

    def _setup_turn_detection(self):
        if self.turn_detection:
            self.logger.info("🎙️ Setting up turn detection listeners")
            self.turn_detection.on(TurnEvent.TURN_STARTED.value, self._on_turn_started)
            self.turn_detection.on(TurnEvent.TURN_ENDED.value, self._on_turn_ended)
            self.turn_detection.start()

    def _setup_stt(self):
        if self.stt:
            self.logger.info("🎙️ Setting up STT event listeners")
            self.stt.on("error", self._on_stt_error)
            self._stt_setup = True
        else:
            self._stt_setup = False

    async def _listen_to_audio_and_video(self) -> None:
        # Handle audio data for STT or Realtime
        @self.edge.on("audio")
        async def on_audio_received(pcm: PcmData, participant: Participant):
            if self.turn_detection is not None:
                await self.turn_detection.process_audio(pcm, participant.user_id)

            await self._reply_to_audio(pcm, participant)

        # Always listen to remote video tracks so we can forward frames to Realtime providers
        @self.edge.on("track_added")
        async def on_track(track_id, track_type, user):
            asyncio.create_task(self._process_track(track_id, track_type, user))

    async def _reply_to_audio(
        self, pcm_data: PcmData, participant: models_pb2.Participant
    ) -> None:
        if participant and getattr(participant, "user_id", None) != self.agent_user.id:
            # first forward to processors
            try:
                # Extract audio bytes for processors using the proper PCM data structure
                # PCM data has: format, sample_rate, samples, pts, dts, time_base
                audio_bytes = pcm_data.samples.tobytes()
                if self.vad:
                    asyncio.create_task(self.vad.process_audio(pcm_data, participant))
                # Forward to audio processors (skip None values)
                for processor in self.audio_processors:
                    if processor is None:
                        continue
                    try:
                        await processor.process_audio(audio_bytes, participant.user_id)
                    except Exception as e:
                        self.logger.error(
                            f"Error in audio processor {type(processor).__name__}: {e}"
                        )

            except Exception as e:
                self.logger.error(f"Error processing audio for processors: {e}")

            # when in Realtime mode call the Realtime directly (non-blocking)
            if self.sts_mode and isinstance(self.llm, Realtime):
                asyncio.create_task(self.llm.send_audio_pcm(pcm_data))
            else:
                # Process audio through STT
                if self.stt:
                    self.logger.debug(f"🎵 Processing audio from {participant}")
                    await self.stt.process_audio(pcm_data, participant)

    async def _process_track(self, track_id: str, track_type: str, participant):
        """
        - connect the track to video sender...
        -
        """

        """Process video frames from a specific track."""
        self.logger.info(
            f"🎥VDP: Processing track: {track_id} from user {getattr(participant, 'user_id', 'unknown')} (type: {track_type})"
        )

        # Only process video tracks - track_type might be string, enum or numeric (2 for video)
        if track_type not in ("video", TrackType.TRACK_TYPE_VIDEO, 2):
            self.logger.debug(f"Ignoring non-video track: {track_type}")
            return

        track = self._connection.subscriber_pc.add_track_subscriber(track_id)
        if not track:
            self.logger.error(f"❌ Failed to subscribe to track: {track_id}")
            return

        self.logger.info(
            f"✅ Successfully subscribed to video track: {track_id}, track object: {track}"
        )

        # Give the track a moment to be ready
        await asyncio.sleep(0.5)

        # If Realtime provider supports video, forward frames upstream once per track
        if self.sts_mode:
            try:
                await self.llm.start_video_sender(track)
                self.logger.info("🎥 Forwarding video frames to Realtime provider")
            except Exception as e:
                self.logger.error(
                    f"Error starting video sender to Realtime provider: {e}"
                )

        hasImageProcessers = len(self.image_processors) > 0
        self.logger.info(
            f"📸 Has image processors: {hasImageProcessers}, count: {len(self.image_processors)}"
        )

        self.logger.info(
            f"📸 Starting video processing loop for track {track_id} {participant.user_id} {participant.name}"
        )

        # Use the exact same pattern as the working example
        while True:
            try:
                video_frame = await asyncio.wait_for(track.recv(), timeout=5.0)
                if video_frame:
                    if hasImageProcessers:
                        img = video_frame.to_image()

                        for processor in self.image_processors:
                            try:
                                await processor.process_image(img, participant.user_id)
                            except Exception as e:
                                self.logger.error(
                                    f"Error in image processor {type(processor).__name__}: {e}"
                                )

                    # video processors
                    for processor in self.video_processors:
                        try:
                            await processor.process_video(track, participant.user_id)
                        except Exception as e:
                            self.logger.error(
                                f"Error in video processor {type(processor).__name__}: {e}"
                            )

            except Exception as e:
                # TODO: handle timouet differently, break on normal error
                self.logger.error(
                    f"📸 Error receiving track: {e} - {type(e)}, trying again"
                )
                await asyncio.sleep(0.5)

    def _on_vad_audio(self, event:VADAudioEvent):
        # bytes_to_pcm = bytes_to_pcm_data(event.audio_data)
        # asyncio.create_task(self.stt.process_audio(bytes_to_pcm, event.user_metadata))
        pass

    def _on_turn_started(self, event_data: TurnEventData) -> None:
        """Handle when a participant starts their turn."""
        self.queue.pause()
        # todo(nash): If the participant starts speaking while TTS is streaming, we need to cancel it
        self.logger.info(
            f"👉 Turn started - participant speaking {event_data.speaker_id} : {event_data.confidence}"
        )

    def _on_turn_ended(self, event_data: TurnEventData) -> None:
        """Handle when a participant ends their turn."""
        self.logger.info(
            f"👉 Turn ended - participant {event_data.speaker_id} finished (duration: {event_data.confidence})"
        )

    async def _on_partial_transcript(
        self,
        event: Union[STTPartialTranscriptEvent|RealtimePartialTranscriptEvent],
    ):
        self.logger.info(f"🎤 [Partial transcript]: {event.text}")

        if event.text and event.text.strip() and self.conversation:
            user_id = "unknown"
            if hasattr(event, "user_metadata"):
                user_id = getattr(event.user_metadata, "user_id", "unknown")

            # Check if we have an active handle for this user
            if self._user_conversation_handle is None:
                # Start a new streaming message for this user
                self._user_conversation_handle = self.conversation.start_streaming_message(
                    role="user",
                    user_id=user_id
                )

            # Append the partial transcript to the active message
            self.conversation.append_to_message(self._user_conversation_handle, event.text)

    async def _on_transcript(
        self, event: Union[STTTranscriptEvent|RealtimeTranscriptEvent]
    ):

        self.logger.info(f"🎤 [STT transcript]: {event.text}")

        # if the agent is in STS mode than we dont need to process the transcription
        if not self.sts_mode:
            await self._process_transcription(event.text, event.user_metadata)

        if self.conversation is None:
            return

        user_id = "unknown"
        if hasattr(event, "user_metadata"):
            user_id = getattr(event.user_metadata, "user_id", "unknown")

        if self._user_conversation_handle is None:
            # No partial transcripts were received, create a completed message directly
            message = Message(
                original=event,
                content=event.text,
                role="user",
                user_id=user_id,
            )
            self.conversation.add_message(message)
        else:
            # Replace with final text and complete the message
            self.conversation.replace_message(self._user_conversation_handle, event.text)
            self.conversation.complete_message(self._user_conversation_handle)
            self._user_conversation_handle = None

    async def _on_stt_error(self, error):
        """Handle STT service errors."""
        self.logger.error(f"❌ STT Error: {error}")

    async def _process_transcription(
        self, text: str, participant: Participant = None
    ) -> None:
        if self.llm is not None:
            await self.llm.simple_response(
                text=text, processors=self.processors, participant=participant
            )

    @property
    def sts_mode(self) -> bool:
        """Check if the agent is in Realtime mode."""
        if self.llm is not None and isinstance(self.llm, Realtime):
            return True
        return False

    @property
    def publish_audio(self) -> bool:
        if self.tts is not None or self.sts_mode:
            return True
        else:
            return False

    @property
    def publish_video(self) -> bool:
        return len(self.video_publishers) > 0

    @property
    def audio_processors(self) -> List[Any]:
        """Get processors that can process audio."""
        return filter_processors(self.processors, ProcessorType.AUDIO)

    @property
    def video_processors(self) -> List[Any]:
        """Get processors that can process video."""
        return filter_processors(self.processors, ProcessorType.VIDEO)

    @property
    def video_publishers(self) -> List[Any]:
        """Get processors that can process video."""
        return filter_processors(self.processors, ProcessorType.VIDEO_PUBLISHER)

    @property
    def audio_publishers(self) -> List[Any]:
        """Get processors that can process video."""
        return filter_processors(self.processors, ProcessorType.AUDIO_PUBLISHER)

    @property
    def image_processors(self) -> List[Any]:
        """Get processors that can process images."""
        return filter_processors(self.processors, ProcessorType.IMAGE)

    def _validate_configuration(self):
        """Validate the agent configuration."""
        if self.sts_mode:
            # Realtime mode - should not have separate STT/TTS
            if self.stt or self.tts:
                self.logger.warning(
                    "Realtime mode detected: STT and TTS services will be ignored. "
                    "The Realtime model handles both speech-to-text and text-to-speech internally."
                )
                # Realtime mode - should not have separate STT/TTS
            if self.stt or self.turn_detection:
                self.logger.warning(
                    "Realtime mode detected: STT, TTS and Turn Detection services will be ignored. "
                    "The Realtime model handles both speech-to-text, text-to-speech and turn detection internally."
                )
        else:
            # Traditional mode - check if we have audio processing or just video processing
            has_audio_processing = self.stt or self.tts or self.turn_detection
            has_video_processing = any(
                hasattr(p, "process_video") or hasattr(p, "process_image")
                for p in self.processors
            )

            if has_audio_processing and not self.llm:
                raise ValueError(
                    "LLM is required when using audio processing (STT/TTS/Turn Detection)"
                )

            # Allow video-only mode without LLM
            if not has_audio_processing and not has_video_processing:
                raise ValueError(
                    "At least one processing capability (audio or video) is required"
                )

    def _prepare_rtc(self):
        # Variables are now initialized in __init__

        # Set up audio track if TTS is available
        if self.publish_audio:
            if self.sts_mode and isinstance(self.llm, Realtime):
                self._audio_track = self.llm.output_track
                # TODO: why is this different...? (48k framerate vs 16k below)
                self.logger.info("🎵 Using Realtime provider output track for audio")
            else:
                self._audio_track = self.edge.create_audio_track()
                if self.tts:
                    self.tts.set_output_track(self._audio_track)

        # Set up video track if video publishers are available
        if self.publish_video:
            # Get the first video publisher to create the track
            video_publisher = self.video_publishers[0]
            self._video_track = video_publisher.create_video_track()
            self.logger.info("🎥 Video track initialized from video publisher")

    async def _connect_mcp_servers(self):
        """Connect to all configured MCP servers."""
        if not self.mcp_servers:
            return
            
        self.logger.info(f"🔌 Connecting to {len(self.mcp_servers)} MCP server(s)")
        
        for i, server in enumerate(self.mcp_servers):
            try:
                self.logger.info(f"  Connecting to MCP server {i+1}/{len(self.mcp_servers)}: {server.__class__.__name__}")
                await server.connect()
                self.logger.info(f"  ✅ Connected to MCP server {i+1}/{len(self.mcp_servers)}")
            except Exception as e:
                self.logger.error(f"  ❌ Failed to connect to MCP server {i+1}/{len(self.mcp_servers)}: {e}")
                # Continue with other servers even if one fails
                
    async def _disconnect_mcp_servers(self):
        """Disconnect from all configured MCP servers."""
        if not self.mcp_servers:
            return
            
        self.logger.info(f"🔌 Disconnecting from {len(self.mcp_servers)} MCP server(s)")
        
        for i, server in enumerate(self.mcp_servers):
            try:
                self.logger.info(f"  Disconnecting from MCP server {i+1}/{len(self.mcp_servers)}: {server.__class__.__name__}")
                await server.disconnect()
                self.logger.info(f"  ✅ Disconnected from MCP server {i+1}/{len(self.mcp_servers)}")
            except Exception as e:
                self.logger.error(f"  ❌ Error disconnecting from MCP server {i+1}/{len(self.mcp_servers)}: {e}")
                # Continue with other servers even if one fails

    async def get_mcp_tools(self) -> List[Any]:
        """Get all available tools from all connected MCP servers."""
        tools = []
        
        for server in self.mcp_servers:
            if server.is_connected:
                try:
                    server_tools = await server.list_tools()
                    tools.extend(server_tools)
                except Exception as e:
                    self.logger.error(f"Error getting tools from MCP server {server.__class__.__name__}: {e}")
                    
        return tools
        
    async def call_mcp_tool(self, server_index: int, tool_name: str, arguments: Dict[str, Any]) -> Any:
        """Call a tool on a specific MCP server.
        
        Args:
            server_index: Index of the MCP server in the mcp_servers list
            tool_name: Name of the tool to call
            arguments: Arguments to pass to the tool
            
        Returns:
            The result of the tool call
        """
        if server_index >= len(self.mcp_servers):
            raise ValueError(f"Invalid server index: {server_index}")
            
        server = self.mcp_servers[server_index]
        if not server.is_connected:
            raise RuntimeError(f"MCP server {server_index} is not connected")
            
        return await server.call_tool(tool_name, arguments)
<|MERGE_RESOLUTION|>--- conflicted
+++ resolved
@@ -122,60 +122,11 @@
 
         if self.llm is not None:
             self.llm.attach_agent(self)
-<<<<<<< HEAD
             self.llm.on("after_llm_response", self._handle_after_response)
             self.llm.on('standardized.output_text.delta', self._handle_output_text_delta)
-=======
-
-            # TODO: move the chat update flow stuff
-            # Propagate Agent instructions to realtime/LLM provider instance
             if hasattr(self.llm, "instructions") and not getattr(self.llm, "instructions", None):
                 self.llm.instructions = self.instructions
-
-            @self.llm.on("before_llm_response")
-            async def handle_before_response(llm_response: LLMResponse):
-                self.logger.debug(
-                    f"handle_before_response: {llm_response}"
-                )
-
-            @self.llm.on("after_llm_response")
-            async def handle_after_response(llm_response: LLMResponse):
-                if self.conversation is None:
-                    return
-
-                if self._agent_conversation_handle is None:
-                    message = Message(
-                        content=llm_response.text,
-                        role="assistant",
-                        user_id=self.agent_user.id,
-                    )
-                    self.conversation.add_message(message)
-                else:
-                    self.conversation.complete_message(self._agent_conversation_handle)
-                    self._agent_conversation_handle = None
-
-                # Resume the queue for TTS playback
-                await self.queue.resume(llm_response, user_id=self.agent_user.id)
-
-            @self.llm.on('standardized.output_text.delta')
-            def handle_output_text_delta(event: StandardizedTextDeltaEvent):
-                """Handle partial LLM response text deltas."""
-
-                if self.conversation is None:
-                    return
-
-                self.logger.info(f"received standardized.output_text.delta {event}")
-                # Create a new streaming message if we don't have one
-                if self._agent_conversation_handle is None:
-                    self._agent_conversation_handle = self.conversation.start_streaming_message(
-                        role="assistant",
-                        user_id=self.agent_user.id,
-                        initial_content=event.delta,
-                    )
-                else:
-                    self.conversation.append_to_message(self._agent_conversation_handle, event.delta)
->>>>>>> 89dfca1f
-
+                
         # Initialize state variables
         self._is_running: bool = False
         self._current_frame = None
