--- conflicted
+++ resolved
@@ -3,6 +3,7 @@
 import types
 import typing
 import logging
+import dataclasses
 from typing import get_origin, Union, get_args
 from .base import ExceptionEvent, HealthCheckEvent, ConnectionOkEvent, ConnectionErrorEvent, ConnectionClosedEvent
 
@@ -143,15 +144,12 @@
 
         self.register(ExceptionEvent)
         self.register(HealthCheckEvent)
-<<<<<<< HEAD
-=======
         self.register(ConnectionOkEvent)
         self.register(ConnectionErrorEvent)
         self.register(ConnectionClosedEvent)
         
         # Start background processing task
         self._start_processing_task()
->>>>>>> 584cbbc7
 
     def register(self, event_class, ignore_not_compatible=False):
         """
@@ -190,14 +188,11 @@
             logger.warning(f"Provide valid class that ends on '*Event' and 'type' attribute: {event_class}")
 
     def merge(self, em: 'EventManager'):
-<<<<<<< HEAD
-=======
         # Stop the processing task in the merged manager
         if em._processing_task and not em._processing_task.done():
             em._processing_task.cancel()
         
         # Merge all data from the other manager
->>>>>>> 584cbbc7
         self._events.update(em._events)
         self._modules.update(em._modules)
         self._handlers.update(em._handlers)
@@ -205,19 +200,11 @@
             self._queue.append(event)
 
         # NOTE: we are merged into one manager and all children
-<<<<<<< HEAD
-        # refrence main one
-=======
         # reference main one
->>>>>>> 584cbbc7
         em._events = self._events
         em._modules = self._modules
         em._handlers = self._handlers
         em._queue = self._queue
-<<<<<<< HEAD
-
-    def register_events_from_module(self, module, prefix='', ignore_not_compatible=True):
-=======
         em._processing_task = None  # Clear the stopped task reference
 
     def register_events_from_module(self, module, prefix='', ignore_not_compatible=True):
@@ -250,7 +237,6 @@
             ignore_not_compatible (bool): If True, log warning instead of raising error
                 for incompatible classes. Defaults to True.
         """
->>>>>>> 584cbbc7
         for name, class_ in module.__dict__.items():
             if name.endswith('Event') and (not prefix or getattr(class_, 'type', '').startswith(prefix)):
                 self.register(class_, ignore_not_compatible=ignore_not_compatible)
@@ -273,8 +259,6 @@
         return import_file
 
     def unsubscribe(self, function):
-<<<<<<< HEAD
-=======
         """
         Unsubscribe a function from all event types.
         
@@ -294,7 +278,6 @@
         Args:
             function: The function to unsubscribe from all event types.
         """
->>>>>>> 584cbbc7
         # NOTE: not the efficient but will delete proper pointer to fucntion
         for funcs in self._events.values():
             try:
@@ -361,12 +344,8 @@
                 elif not self._ignore_unknown_events:
                     raise KeyError(f"Event {sub_event} - {event_type} is not registered.")
                 else:
-<<<<<<< HEAD
-                    logger.warning(f"Event {sub_event} - {event_type} - {type(sub_event)} {dir(sub_event)} is not registered – skipping handler {function.__name__}. All events: {self._events.keys()}")
-=======
                     module_name = getattr(function, '__module__', 'unknown')
                     logger.info(f"Event {sub_event} - {event_type} is not registered – skipping handler {function.__name__} from {module_name}.")
->>>>>>> 584cbbc7
         return function
 
     def _prepare_event(self, event):
