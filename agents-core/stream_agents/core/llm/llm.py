from __future__ import annotations

import abc
import asyncio
import json
from typing import Optional, TYPE_CHECKING, Tuple, List, Dict, Any, TypeVar, Callable, Generic

if TYPE_CHECKING:
    from stream_agents.core.agents import Agent
    from stream_agents.core.agents.conversation import Conversation

<<<<<<< HEAD
=======
from typing import List, TypeVar, Any, Callable, Generic, Dict, Optional as TypingOptional
>>>>>>> 46dae0a6

from getstream.video.rtc.pb.stream.video.sfu.models.models_pb2 import Participant
from stream_agents.core.processors import BaseProcessor
from stream_agents.core.utils.utils import parse_instructions
from stream_agents.core.events.manager import EventManager
from .function_registry import FunctionRegistry
from .llm_types import ToolSchema, NormalizedToolCallItem

T = TypeVar("T")


class LLMResponseEvent(Generic[T]):
    def __init__(self, original: T, text: str):
        self.original = original
        self.text = text


BeforeCb = Callable[[List[Any]], None]
AfterCb = Callable[[LLMResponseEvent], None]


class LLM(abc.ABC):
    # if we want to use realtime/ sts behaviour
    sts: bool = False

    before_response_listener: BeforeCb
    after_response_listener: AfterCb
    agent: Optional["Agent"]
    _conversation: Optional["Conversation"]
    function_registry: FunctionRegistry

    def __init__(self):
        super().__init__()
        self.agent = None
        self.events = EventManager()
        self.function_registry = FunctionRegistry()

    async def simple_response(
        self,
        text: str,
<<<<<<< HEAD
        processors: Optional[List[BaseProcessor]] = None,
        participant: Optional[Participant] = None,
    ) -> LLMResponse[Any]:
=======
        processors: TypingOptional[List[BaseProcessor]] = None,
        participant: TypingOptional[Participant] = None,
    ) -> LLMResponseEvent[Any]:
>>>>>>> 46dae0a6
        raise NotImplementedError

    def _get_tools_for_provider(self) -> List[Dict[str, Any]]:
        """
        Get tools in provider-specific format.
        This method should be overridden by each LLM implementation.
        
        Returns:
            List of tools in the provider's expected format.
        """
        tools = self.get_available_functions()
        return self._convert_tools_to_provider_format(tools)
    
    def _convert_tools_to_provider_format(self, tools: List[ToolSchema]) -> List[Dict[str, Any]]:
        """
        Convert ToolSchema objects to provider-specific format.
        This method should be overridden by each LLM implementation.
        
        Args:
            tools: List of ToolSchema objects
            
        Returns:
            List of tools in provider-specific format
        """
        # Default implementation - should be overridden
        return []
    
    def _extract_tool_calls_from_response(self, response: Any) -> List[NormalizedToolCallItem]:
        """
        Extract tool calls from provider-specific response.
        This method should be overridden by each LLM implementation.
        
        Args:
            response: Provider-specific response object
            
        Returns:
            List of normalized tool call items
        """
        # Default implementation - should be overridden
        return []
    
    def _extract_tool_calls_from_stream_chunk(self, chunk: Any) -> List[NormalizedToolCallItem]:
        """
        Extract tool calls from a streaming chunk.
        This method should be overridden by each LLM implementation.
        
        Args:
            chunk: Provider-specific streaming chunk
            
        Returns:
            List of normalized tool call items
        """
        # Default implementation - should be overridden
        return []
    
    def _create_tool_result_message(self, tool_calls: List[NormalizedToolCallItem], results: List[Any]) -> List[Dict[str, Any]]:
        """
        Create tool result messages for the provider.
        This method should be overridden by each LLM implementation.
        
        Args:
            tool_calls: List of tool calls that were executed
            results: List of results from function execution
            
        Returns:
            List of tool result messages in provider format
        """
        # Default implementation - should be overridden
        return []

    def _attach_agent(self, agent: Agent):
        """
        Attach agent to the llm
        """
        self.agent = agent
        self._conversation = agent.conversation
        self.instructions = agent.instructions
        
        # Parse instructions to extract @ mentioned markdown files
        self.parsed_instructions = parse_instructions(agent.instructions)

    def register_function(self, 
                         name: Optional[str] = None,
                         description: Optional[str] = None) -> Callable:
        """
        Decorator to register a function with the LLM's function registry.
        
        Args:
            name: Optional custom name for the function. If not provided, uses the function name.
            description: Optional description for the function. If not provided, uses the docstring.
        
        Returns:
            Decorator function.
        """
        return self.function_registry.register(name, description)
    
    def get_available_functions(self) -> List[ToolSchema]:
        """Get a list of available function schemas."""
        return self.function_registry.get_tool_schemas()
    
    def call_function(self, name: str, arguments: Dict[str, Any]) -> Any:
        """
        Call a registered function with the given arguments.
        
        Args:
            name: Name of the function to call.
            arguments: Dictionary of arguments to pass to the function.
        
        Returns:
            Result of the function call.
        """
        return self.function_registry.call_function(name, arguments)
    

    def _tc_key(self, tc: Dict[str, Any]) -> Tuple[Optional[str], str, str]:
        """Generate a unique key for tool call deduplication.
        
        Args:
            tc: Tool call dictionary
            
        Returns:
            Tuple of (id, name, arguments_json) for deduplication
        """
        return (
            tc.get("id"), 
            tc["name"], 
            json.dumps(tc.get("arguments_json", tc.get("arguments", {})), sort_keys=True)
        )

    async def _maybe_await(self, x):
        """Await if x is a coroutine, otherwise return x directly.
        
        Args:
            x: Value that might be a coroutine
            
        Returns:
            Awaited result if coroutine, otherwise x
        """
        if asyncio.iscoroutine(x):
            return await x
        return x

    async def _run_one_tool(self, tc: Dict[str, Any], timeout_s: float):
        """Run a single tool call with timeout.
        
        Args:
            tc: Tool call dictionary
            timeout_s: Timeout in seconds
            
        Returns:
            Tuple of (tool_call, result, error)
        """
        import inspect
        args = tc.get("arguments_json", tc.get("arguments", {})) or {}
        
        async def _invoke():
            # Get the actual function to check if it's async
            if hasattr(self.function_registry, 'get_callable'):
                fn = self.function_registry.get_callable(tc["name"])
                if inspect.iscoroutinefunction(fn):
                    return await fn(**args)
                else:
                    # Run sync function in a worker thread to avoid blocking
                    return await asyncio.to_thread(fn, **args)
            else:
                # Fallback to existing call_function method
                res = self.call_function(tc["name"], args)
                return await self._maybe_await(res)
        
        try:
            # Emit tool start event
            self.emit("tool.start", {"name": tc["name"], "args": args})
            
            res = await asyncio.wait_for(_invoke(), timeout=timeout_s)
            
            # Emit tool end event
            self.emit("tool.end", {"name": tc["name"], "ok": True})
            
            return tc, res, None
        except Exception as e:
            # Emit tool end event with error
            self.emit("tool.end", {"name": tc["name"], "ok": False, "error": str(e)})
            return tc, {"error": str(e)}, e

    async def _execute_tools(self, calls: List[Dict[str, Any]], *, max_concurrency: int = 8, timeout_s: float = 30):
        """Execute multiple tool calls concurrently with timeout.
        
        Args:
            calls: List of tool call dictionaries
            max_concurrency: Maximum number of concurrent tool executions
            timeout_s: Timeout per tool execution in seconds
            
        Returns:
            List of tuples (tool_call, result, error)
        """
        sem = asyncio.Semaphore(max_concurrency)
        
        async def _guarded(tc):
            async with sem:
                return await self._run_one_tool(tc, timeout_s)
        
        return await asyncio.gather(*[_guarded(tc) for tc in calls])

    async def _dedup_and_execute(
        self,
        calls: List[Dict[str, Any]],
        *,
        max_concurrency: int = 8,
        timeout_s: float = 30,
        seen: Optional[set] = None,
    ):
        """De-duplicate (by id/name/args) then execute concurrently.
        
        Args:
            calls: List of tool call dictionaries
            max_concurrency: Maximum number of concurrent tool executions
            timeout_s: Timeout per tool execution in seconds
            seen: Set of seen tool call keys for deduplication
            
        Returns:
            Tuple of (triples, updated_seen_set)
        """
        seen = seen or set()
        to_run: List[Dict[str, Any]] = []
        for tc in calls:
            key = self._tc_key(tc)
            if key in seen:
                continue
            seen.add(key)
            to_run.append(tc)

        if not to_run:
            return [], seen  # nothing new

        triples = await self._execute_tools(to_run, max_concurrency=max_concurrency, timeout_s=timeout_s)
        return triples, seen

    def _sanitize_tool_output(self, value: Any, max_chars: int = 60_000) -> str:
        """Sanitize tool output to prevent oversized responses.
        
        Args:
            value: Tool output value
            max_chars: Maximum characters allowed
            
        Returns:
            Sanitized string output
        """
        s = value if isinstance(value, str) else json.dumps(value)
        return (s[:max_chars] + "…") if len(s) > max_chars else s<|MERGE_RESOLUTION|>--- conflicted
+++ resolved
@@ -8,11 +8,6 @@
 if TYPE_CHECKING:
     from stream_agents.core.agents import Agent
     from stream_agents.core.agents.conversation import Conversation
-
-<<<<<<< HEAD
-=======
-from typing import List, TypeVar, Any, Callable, Generic, Dict, Optional as TypingOptional
->>>>>>> 46dae0a6
 
 from getstream.video.rtc.pb.stream.video.sfu.models.models_pb2 import Participant
 from stream_agents.core.processors import BaseProcessor
@@ -53,15 +48,9 @@
     async def simple_response(
         self,
         text: str,
-<<<<<<< HEAD
         processors: Optional[List[BaseProcessor]] = None,
         participant: Optional[Participant] = None,
     ) -> LLMResponse[Any]:
-=======
-        processors: TypingOptional[List[BaseProcessor]] = None,
-        participant: TypingOptional[Participant] = None,
-    ) -> LLMResponseEvent[Any]:
->>>>>>> 46dae0a6
         raise NotImplementedError
 
     def _get_tools_for_provider(self) -> List[Dict[str, Any]]:
