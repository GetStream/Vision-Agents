--- conflicted
+++ resolved
@@ -1,7 +1,3 @@
-<<<<<<< HEAD
-
-=======
->>>>>>> 363dd8ee
 import pytest
 from dotenv import load_dotenv
 
