--- conflicted
+++ resolved
@@ -1,7 +1,3 @@
-<<<<<<< HEAD
-
-=======
->>>>>>> c8982aa4
 import pytest
 from dotenv import load_dotenv
 
@@ -30,10 +26,6 @@
         message = messages[0]
         assert message.original is not None
         assert message.content == "say hi"
-<<<<<<< HEAD
-
-=======
->>>>>>> c8982aa4
 
     def test_advanced_message(self, llm: OpenAILLM):
         img_url = "https://upload.wikimedia.org/wikipedia/commons/thumb/d/d5/2023_06_08_Raccoon1.jpg/1599px-2023_06_08_Raccoon1.jpg"
