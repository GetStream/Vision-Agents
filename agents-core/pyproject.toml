--- conflicted
+++ resolved
@@ -81,10 +81,5 @@
     { path = "./stream_agents/core/turn_detection/krisp/krisp_audio-1.4.0-cp313-cp313-linux_x86_64.whl", marker = "sys_platform == 'linux' and platform_machine == 'x86_64'" },
     { path = "./stream_agents/core/turn_detection/krisp/krisp_audio-1.4.0-cp313-cp313-win_amd64.whl", marker = "sys_platform == 'win32'" }
 ]
-<<<<<<< HEAD
-"getstream" = {path = "../../stream-py", editable=true}
-=======
-
 # for local development
-# getstream = { path = "../../stream-py/", editable = true }
->>>>>>> 789debae
+# getstream = { path = "../../stream-py/", editable = true }