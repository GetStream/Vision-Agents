import asyncio
import logging
import os
from typing import Optional

import numpy as np
from fish_audio_sdk import Session, ASRRequest
from getstream.video.rtc.track_util import PcmData

from vision_agents.core import stt
from vision_agents.core.stt import TranscriptResponse

from vision_agents.core.edge.types import Participant

logger = logging.getLogger(__name__)


class STT(stt.STT):
    """
    Fish Audio Speech-to-Text implementation.

    Fish Audio provides fast and accurate speech-to-text transcription with
    support for multiple languages and automatic language detection.

    This implementation operates in synchronous mode - it processes audio immediately
    and returns results to the base class, which then emits the appropriate events.

    Events:
        - transcript: Emitted when a complete transcript is available.
            Args: text (str), user_metadata (dict), metadata (dict)
        - error: Emitted when an error occurs during transcription.
            Args: error (Exception)
    """

    def __init__(
        self,
        api_key: Optional[str] = None,
        language: Optional[str] = None,
        client: Optional[Session] = None,
    ):
        super().__init__(provider_name="fish")

        if not api_key:
            api_key = os.environ.get("FISH_API_KEY")

        if client is not None:
            self.client = client
        else:
            self.client = Session(api_key)

        self.language = language

    async def _process_audio(
        self,
        pcm_data: PcmData,
        participant: Optional[Participant] = None,
    ):
        """
        Process audio data through Fish Audio for transcription.

        Fish Audio operates in synchronous mode - it processes audio immediately and
        returns results to the base class for event emission.

        Args:
            pcm_data: The PCM audio data to process.
            user_metadata: Additional metadata about the user or session.

        Returns:
            List of tuples (is_final, text, metadata) representing transcription results,
            or None if no results are available. Fish Audio returns final results only.
        """
        if self.closed:
            logger.warning("Fish Audio STT is closed, ignoring audio")
            return None

        # Check if we have valid audio data
        if not hasattr(pcm_data, "samples") or pcm_data.samples is None:
            logger.warning("No audio samples to process")
            return None

        # Check for empty audio
        if isinstance(pcm_data.samples, np.ndarray) and pcm_data.samples.size == 0:
            logger.debug("Received empty audio data")
            return None

        try:
            # Convert PCM to WAV format using shared PcmData method
            wav_data = pcm_data.to_wav_bytes()

            # Build ASR request
            asr_request = ASRRequest(
                audio=wav_data,
                language=self.language,
                ignore_timestamps=True,
            )

            # Send to Fish Audio API (run in thread pool to avoid blocking)
            logger.debug(
                "Sending audio to Fish Audio ASR",
                extra={"audio_bytes": len(wav_data)},
            )
            response = await asyncio.to_thread(self.client.asr, asr_request)

            # Extract transcript text
            transcript_text = response.text.strip()

            if not transcript_text:
                logger.error(
                    "No transcript returned from Fish Audio %s", pcm_data.duration
                )
                return None

            # Build response metadata
            response_metadata = TranscriptResponse(
                audio_duration_ms=response.duration,
                language=self.language or "auto",
                model_name="fish-audio-asr",
            )

            logger.debug(
                "Received transcript from Fish Audio",
                extra={
                    "text_length": len(transcript_text),
                    "duration_ms": response.duration,
                },
            )

<<<<<<< HEAD
            if participant is not None:
                self._emit_transcript_event(
                    transcript_text, participant, response_metadata
                )
=======
            # Create a default participant if none provided
            if participant is None:
                participant = Participant(original=None, user_id="test-user")
            
            self._emit_transcript_event(transcript_text, participant, response_metadata)
>>>>>>> 58fd2575

        except Exception as e:
            logger.error(
                "Error during Fish Audio transcription",
                exc_info=e,
            )
            # Let the base class handle error emission
            raise<|MERGE_RESOLUTION|>--- conflicted
+++ resolved
@@ -125,18 +125,11 @@
                 },
             )
 
-<<<<<<< HEAD
-            if participant is not None:
-                self._emit_transcript_event(
-                    transcript_text, participant, response_metadata
-                )
-=======
             # Create a default participant if none provided
             if participant is None:
                 participant = Participant(original=None, user_id="test-user")
-            
+
             self._emit_transcript_event(transcript_text, participant, response_metadata)
->>>>>>> 58fd2575
 
         except Exception as e:
             logger.error(
