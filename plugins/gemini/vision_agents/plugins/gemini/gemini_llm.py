--- conflicted
+++ resolved
@@ -37,24 +37,15 @@
 
     Examples:
 
-<<<<<<< HEAD
-        from vision_agents.plugins import gemini
-        llm = gemini.LLM()
-=======
-          from vision_agents.plugins import gemini
-          llm = gemini.LLM()
->>>>>>> 58fd2575
+    from vision_agents.plugins import gemini
+    llm = gemini.LLM()
     """
 
     def __init__(
         self,
         model: str,
         api_key: Optional[str] = None,
-<<<<<<< HEAD
-        client: Optional[genai.Client] = None,
-=======
         client: Optional[AsyncClient] = None,
->>>>>>> 58fd2575
     ):
         """
         Initialize the GeminiLLM class.
@@ -73,15 +64,9 @@
         if client is not None:
             self.client = client
         else:
-<<<<<<< HEAD
-            self.client = genai.Client(api_key=api_key)
+            self.client = Client(api_key=api_key).aio
 
     async def _simple_response(
-=======
-            self.client = Client(api_key=api_key).aio
-
-    async def simple_response(
->>>>>>> 58fd2575
         self,
         text: str,
         processors: Optional[List[Processor]] = None,
@@ -100,7 +85,7 @@
         """
         return await self.send_message(message=text)
 
-    async def send_message(self, *args, **kwargs):
+    async def send_message(self, *args, **kwargs) -> LLMResponseEvent[Any]:
         """
         send_message gives you full support/access to the native Gemini chat send message method
         under the hood it calls chat.send_message_stream(*args, **kwargs)
@@ -128,13 +113,9 @@
             kwargs["config"] = cfg
 
         # Generate content using the client
-<<<<<<< HEAD
-        iterator = self.chat.send_message_stream(*args, **kwargs)
-=======
         iterator: AsyncIterator[
             GenerateContentResponse
         ] = await self.chat.send_message_stream(*args, **kwargs)
->>>>>>> 58fd2575
         text_parts: List[str] = []
         final_chunk = None
         pending_calls: List[NormalizedToolCallItem] = []
@@ -169,16 +150,8 @@
             while current_calls and rounds < MAX_ROUNDS:
                 # Execute tools concurrently with deduplication
                 triples, seen = await self._dedup_and_execute(
-<<<<<<< HEAD
-                    current_calls,  # type: ignore[arg-type]
-                    max_concurrency=8,
-                    timeout_s=30,
-                    seen=seen,
-                )
-=======
                     current_calls, max_concurrency=8, timeout_s=30, seen=seen
                 )  # type: ignore[arg-type]
->>>>>>> 58fd2575
 
                 executed = []
                 parts = []
@@ -191,10 +164,6 @@
                     sanitized_res = {}
                     for k, v in res.items():
                         sanitized_res[k] = self._sanitize_tool_output(v)
-<<<<<<< HEAD
-=======
-
->>>>>>> 58fd2575
                     parts.append(
                         types.Part.from_function_response(
                             name=tc["name"], response=sanitized_res
@@ -202,22 +171,6 @@
                     )
 
                 # Send function responses with tools config
-<<<<<<< HEAD
-                follow_up_iter = self.chat.send_message_stream(
-                    parts,  # type: ignore[arg-type]
-                    config=cfg_with_tools,
-                )
-
-                follow_up_text_parts: List[str] = []
-                follow_up_last = None
-                next_calls = []
-
-                for idx, chk in enumerate(follow_up_iter):
-                    follow_up_last = chk
-                    # TODO: unclear if this is correct (item_id and idx)
-                    self._standardize_and_emit_event(
-                        chk, follow_up_text_parts, item_id, idx
-=======
                 follow_up_iter: AsyncIterator[
                     GenerateContentResponse
                 ] = await self.chat.send_message_stream(parts, config=cfg_with_tools)  # type: ignore[arg-type]
@@ -231,7 +184,6 @@
                     # TODO: unclear if this is correct (item_id and idx)
                     self._standardize_and_emit_event(
                         chk, follow_up_text_parts, item_id, follow_up_idx
->>>>>>> 58fd2575
                     )
 
                     # Check for new function calls
@@ -241,11 +193,8 @@
                     except Exception:
                         pass
 
-<<<<<<< HEAD
-=======
                     follow_up_idx += 1
 
->>>>>>> 58fd2575
                 current_calls = next_calls
                 rounds += 1
 
