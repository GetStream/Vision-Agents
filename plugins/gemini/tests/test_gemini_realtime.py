import asyncio
import pytest
from dotenv import load_dotenv

from stream_agents.plugins.gemini import Realtime
from stream_agents.core.llm.events import RealtimeAudioOutputEvent
from stream_agents.core.utils.utils import frame_to_png_bytes
<<<<<<< HEAD
from tests.base_test import BaseTest
=======
>>>>>>> e67c50d2

# Load environment variables
load_dotenv()


class TestGeminiRealtime:
    """Integration tests for Realtime2 connect flow"""

    @pytest.fixture
    async def realtime(self):
        """Create and manage Realtime connection lifecycle"""
<<<<<<< HEAD
        realtime = Realtime()
=======
        realtime = Realtime(
            model="gemini-2.0-flash-exp",
        )
>>>>>>> e67c50d2
        try:
            yield realtime
        finally:
            await realtime.close()

    @pytest.fixture
    async def realtime2(self):
        """Create and manage Realtime2 connection lifecycle"""
        realtime2 = Realtime(
            model="gemini-2.5-flash-exp-native-audio-thinking-dialog",
        )
        try:
            yield realtime2
        finally:
            await realtime2.close()
    

    @pytest.mark.integration
    async def test_simple_response_flow(self, realtime):
        """Test sending a simple text message and receiving response"""
        # Send a simple message
        events = []
        
        @realtime.events.subscribe
        async def on_audio(event: RealtimeAudioOutputEvent):
            events.append(event)
        
        await asyncio.sleep(0.01)
        await realtime.connect()
        await realtime.simple_response("Hello, can you hear me?")

        # Wait for response
        await asyncio.sleep(3.0)
        assert len(events) > 0

    @pytest.mark.integration
    async def test_audio_sending_flow(self, realtime2, mia_audio_16khz):
        """Test sending real audio data and verify connection remains stable"""
        events = []
        
        @realtime2.events.subscribe
        async def on_audio(event: RealtimeAudioOutputEvent):
            events.append(event)
        
        await asyncio.sleep(0.01)
        await realtime2.connect()
        
        await realtime2.simple_response("Listen to the following story, what is Mia looking for?")
        await asyncio.sleep(10.0)
        await realtime2.send_audio_pcm(mia_audio_16khz)

        # Wait a moment to ensure processing
        await asyncio.sleep(10.0)
        assert len(events) > 0


    @pytest.mark.integration
    async def test_video_sending_flow(self, realtime, bunny_video_track):
        """Test sending real video data and verify connection remains stable"""
        events = []
        
        @realtime.events.subscribe
        async def on_audio(event: RealtimeAudioOutputEvent):
            events.append(event)
        
        await asyncio.sleep(0.01)
        await realtime.connect()
        await realtime.simple_response("Describe what you see in this video please")
        await asyncio.sleep(10.0)
        # Start video sender with low FPS to avoid overwhelming the connection
        await realtime._watch_video_track(bunny_video_track)
        
        # Let it run for a few seconds
        await asyncio.sleep(10.0)
        
        # Stop video sender
        await realtime._stop_watching_video_track()
        assert len(events) > 0

    async def test_frame_to_png_bytes_with_bunny_video(self, bunny_video_track):
        """Test that frame_to_png_bytes works with real bunny video frames"""
        # Get a frame from the bunny video track
        frame = await bunny_video_track.recv()
        png_bytes = frame_to_png_bytes(frame)
        
        # Verify we got PNG data
        assert isinstance(png_bytes, bytes)
        assert len(png_bytes) > 0
        
        # Verify it's actually PNG data (PNG files start with specific bytes)
        assert png_bytes.startswith(b'\x89PNG\r\n\x1a\n')
        
        print(f"Successfully converted bunny video frame to PNG: {len(png_bytes)} bytes")
<|MERGE_RESOLUTION|>--- conflicted
+++ resolved
@@ -5,10 +5,6 @@
 from stream_agents.plugins.gemini import Realtime
 from stream_agents.core.llm.events import RealtimeAudioOutputEvent
 from stream_agents.core.utils.utils import frame_to_png_bytes
-<<<<<<< HEAD
-from tests.base_test import BaseTest
-=======
->>>>>>> e67c50d2
 
 # Load environment variables
 load_dotenv()
@@ -20,13 +16,9 @@
     @pytest.fixture
     async def realtime(self):
         """Create and manage Realtime connection lifecycle"""
-<<<<<<< HEAD
-        realtime = Realtime()
-=======
         realtime = Realtime(
             model="gemini-2.0-flash-exp",
         )
->>>>>>> e67c50d2
         try:
             yield realtime
         finally:
