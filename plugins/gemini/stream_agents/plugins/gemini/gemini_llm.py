from typing import Optional, List, TYPE_CHECKING, Any, Dict

from google import genai
from google.genai import types
from google.genai.types import GenerateContentResponse

<<<<<<< HEAD
from stream_agents.core.llm.llm import LLM, LLMResponse
from stream_agents.core.llm.llm_types import ToolSchema, NormalizedToolCallItem
=======
from stream_agents.core.llm.llm import LLM, LLMResponseEvent
>>>>>>> 46dae0a6
from stream_agents.core.llm.types import StandardizedTextDeltaEvent

from stream_agents.core.processors import BaseProcessor

if TYPE_CHECKING:
    from stream_agents.core.agents.conversation import Message


class GeminiLLM(LLM):
    """
      The GeminiLLM class provides full/native access to the gemini SDK methods.
      It only standardized the minimal feature set that's needed for the agent integration.

      The agent requires that we standardize:
      - sharing instructions
      - keeping conversation history
      - response normalization

      Notes on the Gemini integration:
      - the native method is called send_message (maps 1-1 to chat.send_message_stream)
      - history is maintained in the gemini sdk (with the usage of client.chats.create(model=self.model))

      Examples:

          from stream_agents.plugins import gemini
          llm = gemini.LLM()
      """
    def __init__(self, model: str, api_key: Optional[str] = None, client: Optional[genai.Client] = None):
        """
        Initialize the GeminiLLM class.

        Args:
            model (str): The model to use.
            api_key: optional API key. by default loads from GOOGLE_API_KEY
            client: optional Anthropic client. by default creates a new client object.
        """
        super().__init__()
        self.model = model
        self.chat: Optional[Any] = None

        if client is not None:
            self.client = client
        else:
            self.client = genai.Client(api_key=api_key)

    async def simple_response(self, text: str, processors: Optional[List[BaseProcessor]] = None, participant: Optional[Any] = None) -> LLMResponseEvent[Any]:
        """
        simple_response is a standardized way (across openai, claude, gemini etc.) to create a response.

        Args:
            text: The text to respond to
            processors: list of processors (which contain state) about the video/voice AI

        Examples:

            llm.simple_response("say hi to the user, be mean")
        """
        return await self.send_message(
            message=text
        )

    async def send_message(self, *args, **kwargs):
        """
        send_message gives you full support/access to the native Gemini chat send message method
        under the hood it calls chat.send_message_stream(*args, **kwargs)
        this method wraps and ensures we broadcast an event which the agent class hooks into
        """
        #if "model" not in kwargs:
        #    kwargs["model"] = self.model

        # initialize chat if needed
        if self.chat is None:
            self.chat = self.client.chats.create(model=self.model)

        # Add tools if available - Gemini uses GenerateContentConfig
        tools_spec = self.get_available_functions()
        if tools_spec:
            from google.genai import types
            conv_tools = self._convert_tools_to_provider_format(tools_spec)
            cfg = kwargs.get("config")
            if not isinstance(cfg, types.GenerateContentConfig):
                cfg = types.GenerateContentConfig()
            cfg.tools = conv_tools
            kwargs["config"] = cfg

        # Get the message content for the event
        message_content = kwargs.get("message", kwargs.get("content", ""))
        self.emit("before_llm_response", self._normalize_message(message_content))

        # Generate content using the client
        iterator = self.chat.send_message_stream(*args, **kwargs)
        text_parts : List[str] = []
        final_chunk = None
        pending_calls: List[NormalizedToolCallItem] = []
        
        for chunk in iterator:
            response_chunk: GenerateContentResponse = chunk
            final_chunk = response_chunk
            llm_response_optional = self._standardize_and_emit_event(response_chunk, text_parts)
            # collect function calls as they stream
            try:
                chunk_calls = self._extract_tool_calls_from_stream_chunk(chunk)
                pending_calls.extend(chunk_calls)
            except Exception:
                pass  # Ignore errors in chunk processing
            if llm_response_optional is not None:
                llm_response = llm_response_optional

<<<<<<< HEAD
        # Check if there were function calls in the response
        if pending_calls:
            # Multi-hop tool calling loop
            MAX_ROUNDS = 3
            rounds = 0
            current_calls = pending_calls
            cfg_with_tools = kwargs.get("config")
            
            seen = set()
            while current_calls and rounds < MAX_ROUNDS:
                # Execute tools concurrently with deduplication
                triples, seen = await self._dedup_and_execute(current_calls, max_concurrency=8, timeout_s=30, seen=seen)
                
                executed = []
                parts = []
                for tc, res, err in triples:
                    executed.append(tc)
                    # Ensure response is a dictionary for Gemini and sanitize output
                    if not isinstance(res, dict):
                        res = {"result": res}
                    # Sanitize large outputs
                    sanitized_res = {}
                    for k, v in res.items():
                        sanitized_res[k] = self._sanitize_tool_output(v)
                    parts.append(types.Part.from_function_response(name=tc["name"], response=sanitized_res))
                
                # Send function responses with tools config
                follow_up_iter = self.chat.send_message_stream(parts, config=cfg_with_tools)
                
                follow_up_text_parts = []
                follow_up_last = None
                next_calls = []
                
                for chk in follow_up_iter:
                    follow_up_last = chk
                    llm_response_optional = self._standardize_and_emit_event(chk, follow_up_text_parts)
                    if llm_response_optional is not None:
                        llm_response = llm_response_optional
                    
                    # Check for new function calls
                    try:
                        chunk_calls = self._extract_tool_calls_from_stream_chunk(chk)
                        next_calls.extend(chunk_calls)
                    except Exception:
                        pass
                
                current_calls = next_calls
                rounds += 1

            total_text = "".join(follow_up_text_parts) or "".join(text_parts)
            llm_response = LLMResponse(follow_up_last or final_chunk, total_text)
        else:
            total_text = "".join(text_parts)
            llm_response = LLMResponse(final_chunk, total_text)
=======
        total_text = "".join(text_parts)
        # Return response for final text
        llm_response = LLMResponseEvent(chunk, total_text)
>>>>>>> 46dae0a6

        self.emit("after_llm_response", llm_response)

        # Return the LLM response
        return llm_response

    @staticmethod
    def _normalize_message(gemini_input) -> List["Message"]:
        from stream_agents.core.agents.conversation import Message
        
        # standardize on input
        if isinstance(gemini_input, str):
            gemini_input = [
                gemini_input
            ]

        if not isinstance(gemini_input, List):
            gemini_input = [gemini_input]

        messages = []
        for i in gemini_input:
            message = Message(original=i, content=i)
            messages.append(message)

        return messages

    def _standardize_and_emit_event(self, chunk: GenerateContentResponse, text_parts: List[str]) -> Optional[LLMResponseEvent[Any]]:
        """
        Forwards the events and also send out a standardized version (the agent class hooks into that)
        """
        # forward the native event
        self.emit("gemini_response", chunk)
        
        # Check if response has text content
        if hasattr(chunk, 'text') and chunk.text:
            standardized_event = StandardizedTextDeltaEvent(
                content_index=0,
                item_id="",
                output_index=0,
                sequence_number=0,
                type="response.output_text.delta",
                delta=chunk.text,
            )
            self.emit("standardized.output_text.delta", standardized_event)

            text_parts.append(chunk.text)


        return None

    def _convert_tools_to_provider_format(self, tools: List[ToolSchema]) -> List[Dict[str, Any]]:
        """
        Convert ToolSchema objects to Gemini format.
        
        Args:
            tools: List of ToolSchema objects
            
        Returns:
            List of tools in Gemini format
        """
        function_declarations = []
        for tool in tools:
            function_declarations.append({
                "name": tool["name"],
                "description": tool.get("description", ""),
                "parameters": tool["parameters_schema"]
            })
        
        # Return as dict with function_declarations (SDK accepts dicts)
        return [{"function_declarations": function_declarations}]

    def _extract_tool_calls_from_response(self, response: Any) -> List[NormalizedToolCallItem]:
        """
        Extract tool calls from Gemini response.
        
        Args:
            response: Gemini response object
            
        Returns:
            List of normalized tool call items
        """
        calls: List[NormalizedToolCallItem] = []
        
        try:
            # Prefer the top-level convenience list if available
            function_calls = getattr(response, "function_calls", []) or []
            for fc in function_calls:
                calls.append({
                    "type": "tool_call", 
                    "name": getattr(fc, "name", "unknown"), 
                    "arguments_json": getattr(fc, "args", {})
                })

            if not calls and getattr(response, "candidates", None):
                for c in response.candidates:
                    if getattr(c, "content", None):
                        for part in c.content.parts:
                            if getattr(part, "function_call", None):
                                calls.append({
                                    "type": "tool_call",
                                    "name": getattr(part.function_call, "name", "unknown"),
                                    "arguments_json": getattr(part.function_call, "args", {}),
                                })
        except Exception:
            pass  # Ignore extraction errors
        
        return calls

    def _extract_tool_calls_from_stream_chunk(self, chunk: Any) -> List[NormalizedToolCallItem]:
        """
        Extract tool calls from Gemini streaming chunk.
        
        Args:
            chunk: Gemini streaming event
            
        Returns:
            List of normalized tool call items
        """
        try:
            return self._extract_tool_calls_from_response(chunk)  # chunks use same shape
        except Exception:
            return []  # Ignore extraction errors

    def _create_tool_result_parts(self, tool_calls: List[NormalizedToolCallItem], results: List[Any]):
        """
        Create function_response parts for Gemini.
        
        Args:
            tool_calls: List of tool calls that were executed
            results: List of results from function execution
            
        Returns:
            List of function_response parts
        """
        parts = []
        for tc, res in zip(tool_calls, results):
            try:
                # Convert result to dict if it's not already
                if isinstance(res, dict):
                    response_data = res
                else:
                    response_data = {"result": res}
                
                # res may be dict/list/str; pass directly; SDK serializes
                parts.append(types.Part.from_function_response(name=tc["name"], response=response_data))
            except Exception:
                # Fallback: create a simple text part
                parts.append(types.Part.from_text(f"Function {tc['name']} returned: {res}"))
        return parts<|MERGE_RESOLUTION|>--- conflicted
+++ resolved
@@ -4,12 +4,8 @@
 from google.genai import types
 from google.genai.types import GenerateContentResponse
 
-<<<<<<< HEAD
-from stream_agents.core.llm.llm import LLM, LLMResponse
+from stream_agents.core.llm.llm import LLM, LLMResponseEvent
 from stream_agents.core.llm.llm_types import ToolSchema, NormalizedToolCallItem
-=======
-from stream_agents.core.llm.llm import LLM, LLMResponseEvent
->>>>>>> 46dae0a6
 from stream_agents.core.llm.types import StandardizedTextDeltaEvent
 
 from stream_agents.core.processors import BaseProcessor
@@ -118,7 +114,6 @@
             if llm_response_optional is not None:
                 llm_response = llm_response_optional
 
-<<<<<<< HEAD
         # Check if there were function calls in the response
         if pending_calls:
             # Multi-hop tool calling loop
@@ -169,15 +164,10 @@
                 rounds += 1
 
             total_text = "".join(follow_up_text_parts) or "".join(text_parts)
-            llm_response = LLMResponse(follow_up_last or final_chunk, total_text)
+            llm_response = LLMResponseEvent(follow_up_last or final_chunk, total_text)
         else:
             total_text = "".join(text_parts)
-            llm_response = LLMResponse(final_chunk, total_text)
-=======
-        total_text = "".join(text_parts)
-        # Return response for final text
-        llm_response = LLMResponseEvent(chunk, total_text)
->>>>>>> 46dae0a6
+            llm_response = LLMResponseEvent(final_chunk, total_text)
 
         self.emit("after_llm_response", llm_response)
 
