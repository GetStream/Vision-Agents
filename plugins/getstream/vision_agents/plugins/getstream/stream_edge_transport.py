import datetime
import logging
import asyncio
import os
import webbrowser
from typing import Optional, TYPE_CHECKING
from urllib.parse import urlencode

import aiortc
from getstream import AsyncStream
from getstream.chat.async_client import ChatClient
from getstream.models import ChannelInput, ChannelMember
from getstream.video import rtc
from getstream.video.async_call import Call
from getstream.video.rtc import ConnectionManager, audio_track
from getstream.video.rtc.pb.stream.video.sfu.models.models_pb2 import (
    Participant,
    TrackType,
)
from getstream.video.rtc.track_util import PcmData
from getstream.video.rtc.tracks import SubscriptionConfig, TrackSubscriptionConfig

from vision_agents.core.edge import EdgeTransport, sfu_events
from vision_agents.plugins.getstream.stream_conversation import StreamConversation
from vision_agents.core.edge.types import Connection, User
from vision_agents.core.events.manager import EventManager
from vision_agents.core.edge import events
from vision_agents.core.utils import get_vision_agents_version

if TYPE_CHECKING:
    from vision_agents.core.agents.agents import Agent


class StreamConnection(Connection):
    def __init__(self, connection: ConnectionManager):
        super().__init__()
        # store the native connection object
        self._connection = connection

    async def close(self):
        await self._connection.leave()


class StreamEdge(EdgeTransport):
    """
    StreamEdge uses getstream.io's edge network. To support multiple vendors, this means we expose

    """

    client: AsyncStream

    def __init__(self, **kwargs):
        # Initialize Stream client
        super().__init__()
        version = get_vision_agents_version()
        self.client = AsyncStream(user_agent=f"vision-agents-{version}")
        self.logger = logging.getLogger(self.__class__.__name__)
        self.events = EventManager()
        self.events.register_events_from_module(events)
        self.events.register_events_from_module(sfu_events)
        self.conversation: Optional[StreamConversation] = None
        self.channel_type = "messaging"
        self.agent_user_id: str | None = None
        # Track mapping: (user_id, session_id, track_type_int) -> {"track_id": str, "published": bool}
        # track_type_int is from TrackType enum (e.g., TrackType.TRACK_TYPE_AUDIO)
        self._track_map: dict = {}
        # Temporary storage for tracks before SFU confirms their type
        # track_id -> (user_id, session_id, webrtc_type_string)
        self._pending_tracks: dict = {}

        # Register event handlers
        self.events.subscribe(self._on_track_published)
        self.events.subscribe(self._on_track_removed)

    def _get_webrtc_kind(self, track_type_int: int) -> str:
        """Get the expected WebRTC kind (audio/video) for a SFU track type."""
        # Map SFU track types to WebRTC kinds
        if track_type_int in (
            TrackType.TRACK_TYPE_AUDIO,
            TrackType.TRACK_TYPE_SCREEN_SHARE_AUDIO,
        ):
            return "audio"
        elif track_type_int in (
            TrackType.TRACK_TYPE_VIDEO,
            TrackType.TRACK_TYPE_SCREEN_SHARE,
        ):
            return "video"
        else:
            # Default to video for unknown types
            return "video"

    async def _on_track_published(self, event: sfu_events.TrackPublishedEvent):
        """Handle track published events from SFU - spawn TrackAddedEvent with correct type."""
        if not event.payload:
            return

        if event.participant and event.participant.user_id:
            session_id = event.participant.session_id
            user_id = event.participant.user_id
        else:
            user_id = event.payload.user_id
            session_id = event.payload.session_id

        if user_id == self.agent_user_id:
            return

        track_type_int = event.payload.type  # TrackType enum int from SFU
        expected_kind = self._get_webrtc_kind(track_type_int)
        track_key = (user_id, session_id, track_type_int)

        # First check if track already exists in map (e.g., from previous unpublish/republish)
        if track_key in self._track_map:
            self._track_map[track_key]["published"] = True
            self.logger.info(
                f"Track marked as published (already existed): {track_key}"
            )
            return

        # Wait for pending track to be populated (with 10 second timeout)
        # SFU might send TrackPublishedEvent before WebRTC processes track_added
        track_id = None
        timeout = 10.0
        poll_interval = 0.01
        elapsed = 0.0

        while elapsed < timeout:
            # Find pending track for this user/session with matching kind
            for tid, (pending_user, pending_session, pending_kind) in list(
                self._pending_tracks.items()
            ):
                if (
                    pending_user == user_id
                    and pending_session == session_id
                    and pending_kind == expected_kind
                ):
                    track_id = tid
                    del self._pending_tracks[tid]
                    break

            if track_id:
                break

            # Wait a bit before checking again
            await asyncio.sleep(poll_interval)
            elapsed += poll_interval

        if track_id:
            # Store with correct type from SFU
            self._track_map[track_key] = {"track_id": track_id, "published": True}
            self.logger.info(
                f"Trackmap published: {track_type_int} from {user_id}, track_id: {track_id} (waited {elapsed:.2f}s)"
            )

            # NOW spawn TrackAddedEvent with correct type
            self.events.send(
                events.TrackAddedEvent(
                    plugin_name="getstream",
                    track_id=track_id,
                    track_type=track_type_int,
                    user=event.participant,
                    user_metadata=event.participant,
                )
            )
        else:
            raise TimeoutError(
                f"Timeout waiting for pending track: {track_type_int} ({expected_kind}) from user {user_id}, "
                f"session {session_id}. Waited {timeout}s but WebRTC track_added with matching kind was never received."
                f"Pending tracks: {self._pending_tracks}\n"
                f"Key: {track_key}\n"
                f"Track map: {self._track_map}\n"
            )

    async def _on_track_removed(
        self, event: sfu_events.ParticipantLeftEvent | sfu_events.TrackUnpublishedEvent
    ):
        """Handle track unpublished and participant left events."""
        if not event.payload:  # NOTE: mypy typecheck
            return

        participant = event.participant
        if participant and participant.user_id:
            user_id = participant.user_id
            session_id = participant.session_id
        else:
            user_id = event.payload.user_id
            session_id = event.payload.session_id

        # Determine which tracks to remove
        if hasattr(event.payload, "type") and event.payload is not None:
            # TrackUnpublishedEvent - single track
            tracks_to_remove = [event.payload.type]
            event_desc = "Track unpublished"
        else:
            # ParticipantLeftEvent - all published tracks
            tracks_to_remove = (
                event.participant.published_tracks if event.participant else None
            ) or []
            event_desc = "Participant left"

        track_names = [TrackType.Name(t) for t in tracks_to_remove]
        self.logger.info(f"{event_desc}: {user_id}, tracks: {track_names}")

        # Mark each track as unpublished and send TrackRemovedEvent
        for track_type_int in tracks_to_remove:
            track_key = (user_id, session_id, track_type_int)
            track_info = self._track_map.get(track_key)

            if track_info:
                track_id = track_info["track_id"]
                self.events.send(
                    events.TrackRemovedEvent(
                        plugin_name="getstream",
                        track_id=track_id,
                        track_type=track_type_int,
                        user=participant,
                        user_metadata=participant,
                    )
                )
                # Mark as unpublished instead of removing
                self._track_map[track_key]["published"] = False
            else:
                self.logger.warning(f"Track not found in map: {track_key}")

    async def create_conversation(self, call: Call, user, instructions):
        chat_client: ChatClient = call.client.stream.chat
        channel = chat_client.channel(self.channel_type, call.id)
        await channel.get_or_create(
            data=ChannelInput(created_by_id=user.id),
        )
        self.conversation = StreamConversation(instructions, [], channel)
        return self.conversation

    async def create_user(self, user: User):
        self.agent_user_id = user.id
        return await self.client.create_user(name=user.name, id=user.id)

    async def join(self, agent: "Agent", call: Call) -> StreamConnection:
        """
        The logic for joining a call is different for each edge network/realtime audio/video provider

        This function
        - initializes the chat channel
        - has the agent.agent_user join the call
        - connect incoming audio/video to the agent
        - connecting agent's outgoing audio/video to the call

        TODO:
        - process track flow

        """
        # Traditional mode - use WebRTC connection
        # Configure subscription for audio and video
        subscription_config = SubscriptionConfig(
            default=self._get_subscription_config()
        )

        # Open RTC connection and keep it alive for the duration of the returned context manager
        connection = await rtc.join(
            call, agent.agent_user.id, subscription_config=subscription_config
        )

        @connection.on("track_added")
        async def on_track(track_id, track_type, user):
            # Store track in pending map - wait for SFU to confirm type before spawning TrackAddedEvent
            self._pending_tracks[track_id] = (user.user_id, user.session_id, track_type)
            self.logger.info(
                f"Track received from WebRTC (pending SFU confirmation): {track_id}, type: {track_type}, user: {user.user_id}"
            )

        self.events.silent(events.AudioReceivedEvent)

        @connection.on("audio")
        async def on_audio_received(pcm: PcmData, participant: Participant):
            self.events.send(
                events.AudioReceivedEvent(
                    plugin_name="getstream",
                    pcm_data=pcm,
                    participant=participant,
                    user_metadata=participant,
                )
            )

        await (
            connection.__aenter__()
        )  # TODO: weird API? there should be a manual version
        self._connection = connection

        standardize_connection = StreamConnection(connection)
        return standardize_connection

    def create_audio_track(self, framerate: int = 48000, stereo: bool = True):
        return audio_track.AudioStreamTrack(
            framerate=framerate, stereo=stereo
        )  # default to webrtc framerate

    def create_video_track(self):
        return aiortc.VideoStreamTrack()

    def add_track_subscriber(
        self, track_id: str
    ) -> Optional[aiortc.mediastreams.MediaStreamTrack]:
        return self._connection.subscriber_pc.add_track_subscriber(track_id)

    async def publish_tracks(self, audio_track, video_track):
        """
        Add the tracks to publish audio and video
        """
        await self._connection.add_tracks(audio=audio_track, video=video_track)
        if audio_track:
            self.logger.info("🤖 Agent ready to speak")
        if video_track:
            self.logger.info("🎥 Agent ready to publish video")
        # In Realtime mode we directly publish the provider's output track; no extra forwarding needed

    def _get_subscription_config(self):
        return TrackSubscriptionConfig(
            track_types=[
                TrackType.TRACK_TYPE_VIDEO,
                TrackType.TRACK_TYPE_AUDIO,
                TrackType.TRACK_TYPE_SCREEN_SHARE,
                TrackType.TRACK_TYPE_SCREEN_SHARE_AUDIO,
            ]
        )

    def close(self):
        # Note: Not calling super().close() as it's an abstract method with trivial body
        pass

    async def open_demo(self, call: Call) -> str:
        client = call.client.stream

        # Create a human user for testing
        human_id = "user-demo-agent"
        name = "Human User"

        # Create the user in the GetStream system
        await client.create_user(name=name, id=human_id)

        # Ensure that both agent and user get access the demo by adding the user as member and the agent the channel creator
        channel = client.chat.channel(self.channel_type, call.id)
        response = await channel.get_or_create(
            data=ChannelInput(
                created_by_id=self.agent_user_id,
                members=[
                    ChannelMember(
                        user_id=human_id,
                        # TODO: get rid of this when codegen for stream-py is fixed, these fields are meaningless
                        banned=False,
                        channel_role="",
                        created_at=datetime.datetime.now(datetime.UTC),
                        notifications_muted=False,
                        shadow_banned=False,
                        updated_at=datetime.datetime.now(datetime.UTC),
                        custom={},
                    )
                ],
            )
        )

        if human_id not in [m.user_id for m in response.data.members]:
            await channel.update(
                add_members=[
                    ChannelMember(
                        user_id=human_id,
                        # TODO: get rid of this when codegen for stream-py is fixed, these fields are meaningless
                        banned=False,
                        channel_role="",
                        created_at=datetime.datetime.now(datetime.UTC),
                        notifications_muted=False,
                        shadow_banned=False,
                        updated_at=datetime.datetime.now(datetime.UTC),
                        custom={},
                    )
                ]
            )

        # Create user token for browser access
        token = client.create_token(human_id, expiration=3600)

        """Helper function to open browser with Stream call link."""
        base_url = (
            f"{os.getenv('EXAMPLE_BASE_URL', 'https://getstream.io/video/demos')}/join/"
        )
        params = {
            "api_key": client.api_key,
            "token": token,
            "skip_lobby": "true",
            "user_name": name,
            "video_encoder": "vp8",
            "bitrate": 12000000,
            "w": 1920,
            "h": 1080,
            "channel_type": self.channel_type,
        }

        url = f"{base_url}{call.id}?{urlencode(params)}"
        print(f"🌐 Opening browser to: {url}")

        try:
            webbrowser.open(url)
            print("✅ Browser opened successfully!")
        except Exception as e:
            print(f"❌ Failed to open browser: {e}")
            print(f"Please manually open this URL: {url}")

<<<<<<< HEAD
        return url

    def open_pronto(self, api_key: str, token: str, call_id: str):
        """Open browser with the video call URL."""
        # Use the same URL pattern as the working workout assistant example
        base_url = f"{os.getenv('EXAMPLE_BASE_URL', 'https://pronto-staging.getstream.io')}/join/"
        params = {
            "api_key": api_key,
            "token": token,
            "skip_lobby": "true",
            "video_encoder": "vp8",
        }

        url = f"{base_url}{call_id}?{urlencode(params)}"
        self.logger.info(f"🌐 Opening browser: {url}")

        try:
            webbrowser.open(url)
            self.logger.info("✅ Browser opened successfully!")
        except Exception as e:
            self.logger.error(f"❌ Failed to open browser: {e}")
            self.logger.info(f"Please manually open this URL: {url}")
=======
        return url
>>>>>>> 2013be51
<|MERGE_RESOLUTION|>--- conflicted
+++ resolved
@@ -403,29 +403,4 @@
             print(f"❌ Failed to open browser: {e}")
             print(f"Please manually open this URL: {url}")
 
-<<<<<<< HEAD
-        return url
-
-    def open_pronto(self, api_key: str, token: str, call_id: str):
-        """Open browser with the video call URL."""
-        # Use the same URL pattern as the working workout assistant example
-        base_url = f"{os.getenv('EXAMPLE_BASE_URL', 'https://pronto-staging.getstream.io')}/join/"
-        params = {
-            "api_key": api_key,
-            "token": token,
-            "skip_lobby": "true",
-            "video_encoder": "vp8",
-        }
-
-        url = f"{base_url}{call_id}?{urlencode(params)}"
-        self.logger.info(f"🌐 Opening browser: {url}")
-
-        try:
-            webbrowser.open(url)
-            self.logger.info("✅ Browser opened successfully!")
-        except Exception as e:
-            self.logger.error(f"❌ Failed to open browser: {e}")
-            self.logger.info(f"Please manually open this URL: {url}")
-=======
-        return url
->>>>>>> 2013be51
+        return url