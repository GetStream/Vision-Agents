from typing import Optional, List, TYPE_CHECKING, Any

import anthropic
from anthropic import AsyncAnthropic, AsyncStream
from anthropic.types import (
    RawMessageStreamEvent,
    Message as ClaudeMessage,
    RawContentBlockDeltaEvent,
    RawMessageStopEvent,
)

from stream_agents.core.llm.llm import LLM, LLMResponse

from getstream.video.rtc.pb.stream.video.sfu.models.models_pb2 import Participant

from stream_agents.core.llm.types import StandardizedTextDeltaEvent
from stream_agents.core.processors import BaseProcessor

if TYPE_CHECKING:
    from stream_agents.core.agents.conversation import Message


class ClaudeLLM(LLM):
    """
    The ClaudeLLM class provides full/native access to the claude SDK methods.
    It only standardized the minimal feature set that's needed for the agent integration.

    The agent requires that we standardize:
    - sharing instructions
    - keeping conversation history
    - response normalization

    Notes on the Claude integration
    - the native method is called create_message (maps 1-1 to messages.create)
    - history is maintained manually by keeping it in memory

    Examples:

        from stream_agents.plugins import anthropic
        llm = anthropic.LLM(model="claude-opus-4-1-20250805")
    """

    def __init__(
        self,
        model: str,
        api_key: Optional[str] = None,
        client: Optional[AsyncAnthropic] = None,
    ):
        """
        Initialize the ClaudeLLM class.

        Args:
            model (str): The model to use. https://docs.anthropic.com/en/docs/about-claude/models/overview
            api_key: optional API key. by default loads from ANTHROPIC_API_KEY
            client: optional Anthropic client. by default creates a new client object.
        """
        super().__init__()
        self.model = model

        if client is not None:
            self.client = client
        else:
            self.client = anthropic.AsyncAnthropic(api_key=api_key)

    async def simple_response(
        self,
        text: str,
        processors: Optional[List[BaseProcessor]] = None,
        participant: Participant = None,
    ):
        """
        simple_response is a standardized way (across openai, claude, gemini etc.) to create a response.

        Args:
            text: The text to respond to
            processors: list of processors (which contain state) about the video/voice AI
            participant: optionally the participant object

        Examples:

            llm.simple_response("say hi to the user, be mean")
        """
        return await self.create_message(
            messages=[{"role": "user", "content": text}], max_tokens=1000
        )

    async def create_message(self, *args, **kwargs) -> LLMResponse:
        """
        create_message gives you full support/access to the native Claude message.create method
        this method wraps the Claude method and ensures we broadcast an event which the agent class hooks into
        """
        if "model" not in kwargs:
            kwargs["model"] = self.model

        if "stream" not in kwargs:
            kwargs["stream"] = True

        # ensure the AI remembers the past conversation
        new_messages = kwargs["messages"]
        if self._conversation:
            old_messages = [m.original for m in self._conversation.messages]
            kwargs["messages"] = old_messages + new_messages
            # Add messages to conversation
            normalized_messages = self._normalize_message(new_messages)
            for msg in normalized_messages:
                self._conversation.messages.append(msg)

<<<<<<< HEAD
        # For Claude, the request payload uses "messages" (not "input" like some providers)
        # Emit the normalized new messages so the Agent can handle "before" hooks consistently.
        self.emit("before_llm_response", self._normalize_message(new_messages))
=======
        self.emit("before_llm_response", self._normalize_message(kwargs["messages"]))
>>>>>>> 76a8eb47

        original = await self.client.messages.create(*args, **kwargs)
        if isinstance(original, ClaudeMessage):
            # Extract text from Claude's response format
            text = ""
            if original.content and len(original.content) > 0:
                content_block = original.content[0]
                if hasattr(content_block, "text"):
                    text = content_block.text
            llm_response = LLMResponse(original, text)
        elif isinstance(original, AsyncStream):
            stream: AsyncStream[RawMessageStreamEvent] = original
            text_parts: List[str] = []
            async for event in stream:
                llm_response_optional = self._standardize_and_emit_event(
                    event, text_parts
                )
                if llm_response_optional is not None:
                    llm_response = llm_response_optional

        self.emit("after_llm_response", llm_response)

        return llm_response

    def _standardize_and_emit_event(
        self, event: RawMessageStreamEvent, text_parts: List[str]
    ) -> Optional[LLMResponse]:
        """
        Forwards the events and also send out a standardized version (the agent class hooks into that)
        """
        # forward the native event
        self.emit("claude_event", event)

        # send a standardized version for delta and response
        if event.type == "content_block_delta":
            delta_event: RawContentBlockDeltaEvent = event
            if hasattr(delta_event.delta, "text") and delta_event.delta.text:
                text_parts.append(delta_event.delta.text)

                standardized_event = StandardizedTextDeltaEvent(
                    content_index=delta_event.index,
                    item_id="",
                    output_index=0,
                    sequence_number=0,
                    type="response.output_text.delta",
                    delta=delta_event.delta.text,
                )
                self.emit("standardized.output_text.delta", standardized_event)
        elif event.type == "message_stop":
            stop_event: RawMessageStopEvent = event
            total_text = "".join(text_parts)
            llm_response = LLMResponse(stop_event, total_text)
            return llm_response
        return None

    @staticmethod
    def _normalize_message(claude_messages: Any) -> List["Message"]:
        from stream_agents.core.agents.conversation import Message

        if isinstance(claude_messages, str):
            claude_messages = [
                {"content": claude_messages, "role": "user", "type": "text"}
            ]

        if not isinstance(claude_messages, (List, tuple)):
            claude_messages = [claude_messages]

        messages: List[Message] = []
        for m in claude_messages:
            if isinstance(m, dict):
                content = m.get("content", "")
                role = m.get("role", "user")
            else:
                content = str(m)
                role = "user"
            message = Message(original=m, content=content, role=role)
            messages.append(message)

        return messages<|MERGE_RESOLUTION|>--- conflicted
+++ resolved
@@ -105,13 +105,7 @@
             for msg in normalized_messages:
                 self._conversation.messages.append(msg)
 
-<<<<<<< HEAD
-        # For Claude, the request payload uses "messages" (not "input" like some providers)
-        # Emit the normalized new messages so the Agent can handle "before" hooks consistently.
-        self.emit("before_llm_response", self._normalize_message(new_messages))
-=======
         self.emit("before_llm_response", self._normalize_message(kwargs["messages"]))
->>>>>>> 76a8eb47
 
         original = await self.client.messages.create(*args, **kwargs)
         if isinstance(original, ClaudeMessage):
