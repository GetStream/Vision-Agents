from typing import Optional, List, TYPE_CHECKING, Any, Dict

import anthropic
from anthropic import AsyncAnthropic, AsyncStream
from anthropic.types import (
    RawMessageStreamEvent,
    Message as ClaudeMessage,
    RawContentBlockDeltaEvent,
    RawMessageStopEvent,
)

<<<<<<< HEAD
from stream_agents.core.llm.llm import LLM, LLMResponse
from stream_agents.core.llm.llm_types import ToolSchema, NormalizedToolCallItem
=======
from stream_agents.core.llm.llm import LLM, LLMResponseEvent
>>>>>>> 46dae0a6

from getstream.video.rtc.pb.stream.video.sfu.models.models_pb2 import Participant

from stream_agents.core.llm.types import StandardizedTextDeltaEvent
from stream_agents.core.processors import BaseProcessor

if TYPE_CHECKING:
    from stream_agents.core.agents.conversation import Message


class ClaudeLLM(LLM):
    """
    The ClaudeLLM class provides full/native access to the claude SDK methods.
    It only standardized the minimal feature set that's needed for the agent integration.

    The agent requires that we standardize:
    - sharing instructions
    - keeping conversation history
    - response normalization

    Notes on the Claude integration
    - the native method is called create_message (maps 1-1 to messages.create)
    - history is maintained manually by keeping it in memory

    Examples:

        from stream_agents.plugins import anthropic
        llm = anthropic.LLM(model="claude-opus-4-1-20250805")
    """

    def __init__(
        self,
        model: str,
        api_key: Optional[str] = None,
        client: Optional[AsyncAnthropic] = None,
    ):
        """
        Initialize the ClaudeLLM class.

        Args:
            model (str): The model to use. https://docs.anthropic.com/en/docs/about-claude/models/overview
            api_key: optional API key. by default loads from ANTHROPIC_API_KEY
            client: optional Anthropic client. by default creates a new client object.
        """
        super().__init__()
        self.model = model
        self._pending_tool_uses_by_index = {}  # index -> {id, name, parts: []}

        if client is not None:
            self.client = client
        else:
            self.client = anthropic.AsyncAnthropic(api_key=api_key)

    async def simple_response(
        self,
        text: str,
        processors: Optional[List[BaseProcessor]] = None,
        participant: Participant = None,
    ):
        """
        simple_response is a standardized way (across openai, claude, gemini etc.) to create a response.

        Args:
            text: The text to respond to
            processors: list of processors (which contain state) about the video/voice AI
            participant: optionally the participant object

        Examples:

            llm.simple_response("say hi to the user, be mean")
        """
        return await self.create_message(
            messages=[{"role": "user", "content": text}], max_tokens=1000
        )

    async def create_message(self, *args, **kwargs) -> LLMResponseEvent:
        """
        create_message gives you full support/access to the native Claude message.create method
        this method wraps the Claude method and ensures we broadcast an event which the agent class hooks into
        """
        if "model" not in kwargs:
            kwargs["model"] = self.model

        if "stream" not in kwargs:
            kwargs["stream"] = True

        # Add tools if available - use Anthropic format
        tools = self.get_available_functions()
        if tools:
            kwargs["tools"] = self._convert_tools_to_provider_format(tools)
            kwargs.setdefault("tool_choice", {"type": "auto"})

        # ensure the AI remembers the past conversation
        new_messages = kwargs["messages"]
        if hasattr(self, '_conversation') and self._conversation:
            old_messages = [m.original for m in self._conversation.messages]
            kwargs["messages"] = old_messages + new_messages
            # Add messages to conversation
            normalized_messages = self._normalize_message(new_messages)
            for msg in normalized_messages:
                self._conversation.messages.append(msg)

        class BeforeLLMResponseEventEvent:
            pass

        self.events.send(self._normalize_message(kwargs["messages"]))

        original = await self.client.messages.create(*args, **kwargs)
        if isinstance(original, ClaudeMessage):
<<<<<<< HEAD
            # Extract text from Claude's response format - safely handle all text blocks
            text = self._concat_text_blocks(original.content)
            llm_response = LLMResponse(original, text)
            
            # Multi-hop tool calling loop for non-streaming
            function_calls = self._extract_tool_calls_from_response(original)
            if function_calls:
                messages = kwargs["messages"][:]
                MAX_ROUNDS = 3
                rounds = 0
                seen = set()
                current_calls = function_calls
                
                while current_calls and rounds < MAX_ROUNDS:
                    # Execute calls concurrently with dedup
                    triples, seen = await self._dedup_and_execute(current_calls, seen=seen, max_concurrency=8, timeout_s=30)
                    
                    if not triples:
                        break
                    
                    # Build tool_result user message
                    assistant_content = []
                    tool_result_blocks = []
                    for tc, res, err in triples:
                        assistant_content.append({
                            "type": "tool_use",
                            "id": tc["id"],
                            "name": tc["name"],
                            "input": tc["arguments_json"],
                        })
                        
                        payload = self._sanitize_tool_output(res)
                        tool_result_blocks.append({
                            "type": "tool_result",
                            "tool_use_id": tc["id"],
                            "content": payload,
                        })

                    assistant_msg = {"role": "assistant", "content": assistant_content}
                    user_tool_results_msg = {"role": "user", "content": tool_result_blocks}
                    messages = messages + [assistant_msg, user_tool_results_msg]

                    # Ask again WITH tools so Claude can do another hop
                    tools_cfg = {
                        "tools": self._convert_tools_to_provider_format(self.get_available_functions()),
                        "tool_choice": {"type": "auto"},
                        "stream": False,
                        "model": self.model,
                        "messages": messages,
                        "max_tokens": 1000,
                    }

                    follow_up_response = await self.client.messages.create(**tools_cfg)
                    
                    # Extract new tool calls from follow-up response
                    current_calls = self._extract_tool_calls_from_response(follow_up_response)
                    llm_response = LLMResponse(follow_up_response, self._concat_text_blocks(follow_up_response.content))
                    rounds += 1
                
                # Finalization pass: no tools so Claude must answer in text
                if current_calls or rounds > 0:  # Only if we had tool calls
                    final_response = await self.client.messages.create(
                        model=self.model,
                        messages=messages,   # includes assistant tool_use + user tool_result blocks
                        stream=False,
                        max_tokens=1000
                    )
                    llm_response = LLMResponse(final_response, self._concat_text_blocks(final_response.content))
                            
=======
            # Extract text from Claude's response format
            text = ""
            if original.content and len(original.content) > 0:
                content_block = original.content[0]
                if hasattr(content_block, "text"):
                    text = content_block.text
            llm_response = LLMResponseEvent(original, text)
>>>>>>> 46dae0a6
        elif isinstance(original, AsyncStream):
            stream: AsyncStream[RawMessageStreamEvent] = original
            text_parts: List[str] = []
            accumulated_calls: List[NormalizedToolCallItem] = []

            # 1) First round: read stream, gather initial tool_use calls
            async for event in stream:
                llm_response_optional = self._standardize_and_emit_event(event, text_parts)
                if llm_response_optional is not None:
                    llm_response = llm_response_optional
                # Collect tool_use calls as they complete (your helper already reconstructs args)
                new_calls, _ = self._extract_tool_calls_from_stream_chunk(event, None)
                if new_calls:
                    accumulated_calls.extend(new_calls)

            # Track full message history to reuse across rounds
            messages = kwargs["messages"][:]  # start from prior history
            MAX_ROUNDS = 3
            rounds = 0
            seen = set()

            # 2) While there are tool calls, execute -> return tool_result -> ask again (with tools)
            last_followup_stream = None
            while accumulated_calls and rounds < MAX_ROUNDS:
                # Execute calls concurrently with dedup
                triples, seen = await self._dedup_and_execute(accumulated_calls, seen=seen, max_concurrency=8, timeout_s=30)

                # Build tool_result user message
                # Also reconstruct the assistant tool_use message that triggered these calls
                assistant_content = []
                executed_calls: List[NormalizedToolCallItem] = []
                for tc, res, err in triples:
                    executed_calls.append(tc)
                    assistant_content.append({
                        "type": "tool_use",
                        "id": tc["id"],
                        "name": tc["name"],
                        "input": tc["arguments_json"],
                    })

                # tool_result blocks (sanitize to keep payloads safe)
                tool_result_blocks = []
                for tc, res, err in triples:
                    payload = self._sanitize_tool_output(res)
                    tool_result_blocks.append({
                        "type": "tool_result",
                        "tool_use_id": tc["id"],
                        "content": payload,
                    })

                assistant_msg = {"role": "assistant", "content": assistant_content}
                user_tool_results_msg = {"role": "user", "content": tool_result_blocks}
                messages = messages + [assistant_msg, user_tool_results_msg]

                # Ask again WITH tools so Claude can do another hop
                tools_cfg = {
                    "tools": self._convert_tools_to_provider_format(self.get_available_functions()),
                    "tool_choice": {"type": "auto"},
                    "stream": True,
                    "model": self.model,
                    "messages": messages,
                    "max_tokens": 1000,
                }

                follow_up_stream = await self.client.messages.create(**tools_cfg)

                # Read the follow-up stream; collect text deltas & any NEW tool_use calls
                follow_up_text_parts: List[str] = []
                accumulated_calls = []  # reset; we'll refill with new calls
                async for ev in follow_up_stream:
                    last_followup_stream = ev
                    llm_response_optional = self._standardize_and_emit_event(ev, follow_up_text_parts)
                    if llm_response_optional is not None:
                        llm_response = llm_response_optional
                    new_calls, _ = self._extract_tool_calls_from_stream_chunk(ev, None)
                    if new_calls:
                        accumulated_calls.extend(new_calls)

                # append emergent text so far
                if follow_up_text_parts:
                    text_parts.append("".join(follow_up_text_parts))

                rounds += 1

            # 3) Finalization pass: no tools so Claude must answer in text
            if accumulated_calls or rounds > 0:  # Only if we had tool calls
                final_stream = await self.client.messages.create(
                    model=self.model,
                    messages=messages,   # includes assistant tool_use + user tool_result blocks
                    stream=True,
                    max_tokens=1000
                )
                final_text_parts = []
                async for ev in final_stream:
                    last_followup_stream = ev
                    llm_response_optional = self._standardize_and_emit_event(ev, final_text_parts)
                    if llm_response_optional is not None:
                        llm_response = llm_response_optional
                if final_text_parts:
                    text_parts.append("".join(final_text_parts))

            # 4) Done -> return all collected text
            total_text = "".join(text_parts)
            llm_response = LLMResponse(last_followup_stream or original, total_text)

        class AfterLLMResponseEventEvent:
            pass

        self.emit("after_llm_response", llm_response)

        return llm_response

    def _standardize_and_emit_event(
        self, event: RawMessageStreamEvent, text_parts: List[str]
    ) -> Optional[LLMResponseEvent]:
        """
        Forwards the events and also send out a standardized version (the agent class hooks into that)
        """
        # forward the native event
        self.emit("claude_event", event)

        # send a standardized version for delta and response
        if event.type == "content_block_delta":
            delta_event: RawContentBlockDeltaEvent = event
            if hasattr(delta_event.delta, "text") and delta_event.delta.text:
                text_parts.append(delta_event.delta.text)

                standardized_event = StandardizedTextDeltaEvent(
                    content_index=delta_event.index,
                    item_id="",
                    output_index=0,
                    sequence_number=0,
                    type="response.output_text.delta",
                    delta=delta_event.delta.text,
                )
                self.emit("standardized.output_text.delta", standardized_event)
        elif event.type == "message_stop":
            stop_event: RawMessageStopEvent = event
            total_text = "".join(text_parts)
            llm_response = LLMResponseEvent(stop_event, total_text)
            return llm_response
        return None

    @staticmethod
    def _normalize_message(claude_messages: Any) -> List["Message"]:
        from stream_agents.core.agents.conversation import Message

        if isinstance(claude_messages, str):
            claude_messages = [
                {"content": claude_messages, "role": "user", "type": "text"}
            ]

        if not isinstance(claude_messages, (List, tuple)):
            claude_messages = [claude_messages]

        messages: List[Message] = []
        for m in claude_messages:
            if isinstance(m, dict):
                content = m.get("content", "")
                role = m.get("role", "user")
            else:
                content = str(m)
                role = "user"
            message = Message(original=m, content=content, role=role)
            messages.append(message)

        return messages

    def _convert_tools_to_provider_format(self, tools: List[ToolSchema]) -> List[Dict[str, Any]]:
        """
        Convert ToolSchema objects to Anthropic format.
        
        Args:
            tools: List of ToolSchema objects
            
        Returns:
            List of tools in Anthropic format
        """
        anthropic_tools = []
        for tool in tools:
            anthropic_tool = {
                "name": tool["name"],
                "description": tool.get("description", ""),
                "input_schema": tool["parameters_schema"]
            }
            anthropic_tools.append(anthropic_tool)
        return anthropic_tools

    def _extract_tool_calls_from_response(self, response: Any) -> List[NormalizedToolCallItem]:
        """
        Extract tool calls from Anthropic response.
        
        Args:
            response: Anthropic response object
            
        Returns:
            List of normalized tool call items
        """
        tool_calls = []
        
        if hasattr(response, 'content') and response.content:
            for content_block in response.content:
                if hasattr(content_block, 'type') and content_block.type == "tool_use":
                    tool_calls.append({
                        "type": "tool_call",
                        "id": content_block.id,  # Critical: capture the id for tool_result
                        "name": content_block.name,
                        "arguments_json": content_block.input or {}  # normalize to arguments_json
                    })
        
        return tool_calls

    def _extract_tool_calls_from_stream_chunk(self, chunk: Any, current_tool_call: Optional[NormalizedToolCallItem] = None) -> tuple[List[NormalizedToolCallItem], Optional[NormalizedToolCallItem]]:
        """
        Extract tool calls from Anthropic streaming chunk using index-keyed accumulation.
        
        Args:
            chunk: Anthropic streaming event
            current_tool_call: Currently accumulating tool call (unused in this implementation)
            
        Returns:
            Tuple of (completed tool calls, current tool call being accumulated)
        """
        tool_calls = []
        t = getattr(chunk, 'type', None)

        if t == "content_block_start":
            cb = getattr(chunk, 'content_block', None)
            if getattr(cb, 'type', None) == "tool_use":
                self._pending_tool_uses_by_index[chunk.index] = {
                    "id": cb.id,
                    "name": cb.name,
                    "parts": []
                }

        elif t == "content_block_delta":
            d = getattr(chunk, 'delta', None)
            if getattr(d, 'type', None) == "input_json_delta":
                pj = getattr(d, 'partial_json', None)
                if pj is not None and chunk.index in self._pending_tool_uses_by_index:
                    self._pending_tool_uses_by_index[chunk.index]["parts"].append(pj)

        elif t == "content_block_stop":
            pending = self._pending_tool_uses_by_index.pop(chunk.index, None)
            if pending:
                import json
                buf = "".join(pending["parts"]).strip() or "{}"
                try:
                    args = json.loads(buf)
                except Exception:
                    args = {}
                tool_calls.append({
                    "type": "tool_call",
                    "id": pending["id"],
                    "name": pending["name"],
                    "arguments_json": args
                })
        
        return tool_calls, None

    def _create_tool_result_message(self, tool_calls: List[NormalizedToolCallItem], results: List[Any]) -> List[Dict[str, Any]]:
        """
        Create tool result messages for Anthropic.
        
        Args:
            tool_calls: List of tool calls that were executed
            results: List of results from function execution
            
        Returns:
            List of tool result messages in Anthropic format
        """
        import json
        
        # Create a single user message with tool_result blocks
        blocks = []
        for tool_call, result in zip(tool_calls, results):
            # Convert result to string if it's not already
            if isinstance(result, (str, int, float)):
                payload = str(result)
            else:
                payload = json.dumps(result)
            
            blocks.append({
                "type": "tool_result",
                "tool_use_id": tool_call["id"],  # Critical: must match tool_use.id
                "content": payload
            })
        
        return [{"role": "user", "content": blocks}]

    def _concat_text_blocks(self, content):
        """Safely extract text from all text blocks in content."""
        out = []
        for b in content or []:
            if getattr(b, 'type', None) == "text" and getattr(b, 'text', None):
                out.append(b.text)
        return "".join(out)<|MERGE_RESOLUTION|>--- conflicted
+++ resolved
@@ -9,12 +9,8 @@
     RawMessageStopEvent,
 )
 
-<<<<<<< HEAD
-from stream_agents.core.llm.llm import LLM, LLMResponse
+from stream_agents.core.llm.llm import LLM, LLMResponseEvent
 from stream_agents.core.llm.llm_types import ToolSchema, NormalizedToolCallItem
-=======
-from stream_agents.core.llm.llm import LLM, LLMResponseEvent
->>>>>>> 46dae0a6
 
 from getstream.video.rtc.pb.stream.video.sfu.models.models_pb2 import Participant
 
@@ -117,17 +113,13 @@
             for msg in normalized_messages:
                 self._conversation.messages.append(msg)
 
-        class BeforeLLMResponseEventEvent:
-            pass
-
         self.events.send(self._normalize_message(kwargs["messages"]))
 
         original = await self.client.messages.create(*args, **kwargs)
         if isinstance(original, ClaudeMessage):
-<<<<<<< HEAD
             # Extract text from Claude's response format - safely handle all text blocks
             text = self._concat_text_blocks(original.content)
-            llm_response = LLMResponse(original, text)
+            llm_response = LLMResponseEvent(original, text)
             
             # Multi-hop tool calling loop for non-streaming
             function_calls = self._extract_tool_calls_from_response(original)
@@ -181,7 +173,7 @@
                     
                     # Extract new tool calls from follow-up response
                     current_calls = self._extract_tool_calls_from_response(follow_up_response)
-                    llm_response = LLMResponse(follow_up_response, self._concat_text_blocks(follow_up_response.content))
+                    llm_response = LLMResponseEvent(follow_up_response, self._concat_text_blocks(follow_up_response.content))
                     rounds += 1
                 
                 # Finalization pass: no tools so Claude must answer in text
@@ -192,17 +184,8 @@
                         stream=False,
                         max_tokens=1000
                     )
-                    llm_response = LLMResponse(final_response, self._concat_text_blocks(final_response.content))
+                    llm_response = LLMResponseEvent(final_response, self._concat_text_blocks(final_response.content))
                             
-=======
-            # Extract text from Claude's response format
-            text = ""
-            if original.content and len(original.content) > 0:
-                content_block = original.content[0]
-                if hasattr(content_block, "text"):
-                    text = content_block.text
-            llm_response = LLMResponseEvent(original, text)
->>>>>>> 46dae0a6
         elif isinstance(original, AsyncStream):
             stream: AsyncStream[RawMessageStreamEvent] = original
             text_parts: List[str] = []
