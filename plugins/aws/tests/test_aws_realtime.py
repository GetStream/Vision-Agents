"""Tests for AWS Realtime plugin."""

import asyncio
import pytest
from dotenv import load_dotenv

<<<<<<< HEAD
from vision_agents.core.agents.agent_types import AgentOptions
from vision_agents.core.instructions import Instructions
=======
>>>>>>> f29dcf10
from vision_agents.core.tts.manual_test import play_pcm_with_ffplay
from vision_agents.plugins.aws import Realtime
from vision_agents.core.llm.events import RealtimeAudioOutputEvent
from getstream.video.rtc import PcmData, AudioFormat

# Load environment variables
load_dotenv()


class TestNovaRealtime:
    """Integration tests for AWS Bedrock Realtime connect flow"""

    @pytest.fixture
    async def realtime(self):
        """Create and manage Realtime connection lifecycle"""
        # Using AWS Nova Sonic model for testing
        realtime = Realtime(
            model="amazon.nova-sonic-v1:0",
            region_name="us-east-1",
        )
<<<<<<< HEAD
        realtime.options = AgentOptions(model_dir="/tmp")
        await realtime.warmup()
        realtime.set_instructions(
            Instructions("you're a kind assistant, always be friendly please.")
        )
        try:
            yield realtime
        finally:
            await realtime.close()

    @pytest.mark.integration
    async def test_simple_response_flow(self, realtime):
        # unlike other realtime LLMs, AWS doesn't reply if you only send text
        events = []
        realtime.set_instructions(
            Instructions("whenever you reply mention a fun fact about The Netherlands")
        )

        @realtime.events.subscribe
        async def on_audio(event: RealtimeAudioOutputEvent):
            events.append(event)

        await asyncio.sleep(0.01)
        await realtime.connect()
        await realtime.simple_response(
            "Hello, can you hear me? Please respond with a short greeting."
        )

        # Wait for response
        await asyncio.sleep(10.0)

    @pytest.mark.integration
    async def test_audio_first(self, realtime, mia_audio_16khz):
        """Test sending real audio data and verify connection remains stable"""
        events = []
        pcm = PcmData(sample_rate=24000, format=AudioFormat.S16)

        @realtime.events.subscribe
        async def on_audio(event: RealtimeAudioOutputEvent):
            events.append(event)
            pcm.append(event.data)

        await asyncio.sleep(0.01)
        await realtime.connect()

        await realtime.simple_response(
            "Listen to the following story, what is Mia looking for?"
        )
        await asyncio.sleep(10.0)
        await realtime.simple_audio_response(mia_audio_16khz)

        # Wait a moment to ensure processing
        await asyncio.sleep(10.0)

        # play the generated audio
        await play_pcm_with_ffplay(pcm)

    @pytest.mark.integration
    async def test_connection_lifecycle(self, realtime):
        """Test that connection can be established and closed properly"""
        # Connect
        await realtime.connect()
        assert realtime.connected is True

        # Send a simple message
        await realtime.simple_response("Test message")
        await asyncio.sleep(2.0)

        # Close
        await realtime.close()
        assert realtime.connected is False

    @pytest.mark.integration
    async def test_function_calling(self, realtime):
        """Test that function calling works with AWS Bedrock Realtime"""

        # Register a test function
        @realtime.register_function(
            name="get_test_data", description="Get test data for a given key"
        )
        def get_test_data(key: str) -> dict:
            """Get test data.

            Args:
                key: The key to look up

            Returns:
                Test data for the key
            """
            test_data = {
                "weather": {"value": "sunny", "temp": 72},
                "time": {"value": "12:00 PM"},
            }
            return test_data.get(key, {"error": "Key not found"})

        events = []

        @realtime.events.subscribe
        async def on_audio(event: RealtimeAudioOutputEvent):
            events.append(event)

        await asyncio.sleep(0.01)
        await realtime.connect()

        # Ask the model to use the function
        await realtime.simple_response(
            "Please use the get_test_data function to get data for the weather key and tell me what you find."
        )

        # Wait for response
        await asyncio.sleep(15.0)

        # Verify we got some audio output (meaning the model responded after function call)
        assert len(events) > 0



class TestNova2Realtime:

    @pytest.fixture
    async def realtime(self):
        """Create and manage Realtime connection lifecycle"""
        # Using AWS Nova Sonic model for testing
        realtime = Realtime(
            model="amazon.nova-2-sonic-v1:0",
            region_name="us-east-1",
        )
        realtime.set_instructions(
            Instructions("you're a kind assistant, always be friendly please.")
        )
=======
        realtime.set_instructions("you're a kind assistant, always be friendly please.")
>>>>>>> f29dcf10
        try:
            yield realtime
        finally:
            await realtime.close()

    @pytest.mark.integration
    async def test_simple_response_flow(self, realtime):
        # unlike other realtime LLMs, AWS doesn't reply if you only send text
        events = []
        realtime.set_instructions(
            "whenever you reply mention a fun fact about The Netherlands"
        )

        @realtime.events.subscribe
        async def on_audio(event: RealtimeAudioOutputEvent):
            events.append(event)

        await asyncio.sleep(0.01)
        await realtime.connect()
        await realtime.simple_response(
            "Hello, can you hear me? Please respond with a short greeting."
        )

        # Wait for response
        await asyncio.sleep(10.0)

    @pytest.mark.integration
    async def test_audio_first(self, realtime, mia_audio_16khz):
        """Test sending real audio data and verify connection remains stable"""
        events = []
        pcm = PcmData(sample_rate=24000, format=AudioFormat.S16)

        @realtime.events.subscribe
        async def on_audio(event: RealtimeAudioOutputEvent):
            events.append(event)
            pcm.append(event.data)

        await asyncio.sleep(0.01)
        await realtime.connect()

        await realtime.simple_response(
            "Listen to the following story, what is Mia looking for?"
        )
        await asyncio.sleep(10.0)
        await realtime.simple_audio_response(mia_audio_16khz)

        # Wait a moment to ensure processing
        await asyncio.sleep(10.0)

        # play the generated audio
        await play_pcm_with_ffplay(pcm)

    @pytest.mark.integration
    async def test_connection_lifecycle(self, realtime):
        """Test that connection can be established and closed properly"""
        # Connect
        await realtime.connect()
        assert realtime.connected is True

        # Send a simple message
        await realtime.simple_response("Test message")
        await asyncio.sleep(2.0)

        # Close
        await realtime.close()
        assert realtime.connected is False

    @pytest.mark.integration
    async def test_function_calling(self, realtime):
        """Test that function calling works with AWS Bedrock Realtime"""

        # Register a test function
        @realtime.register_function(
            name="get_test_data", description="Get test data for a given key"
        )
        def get_test_data(key: str) -> dict:
            """Get test data.

            Args:
                key: The key to look up

            Returns:
                Test data for the key
            """
            test_data = {
                "weather": {"value": "sunny", "temp": 72},
                "time": {"value": "12:00 PM"},
            }
            return test_data.get(key, {"error": "Key not found"})

        events = []

        @realtime.events.subscribe
        async def on_audio(event: RealtimeAudioOutputEvent):
            events.append(event)

        await asyncio.sleep(0.01)
        await realtime.connect()

        # Ask the model to use the function
        await realtime.simple_response(
            "Please use the get_test_data function to get data for the weather key and tell me what you find."
        )

        # Wait for response
        await asyncio.sleep(15.0)

        # Verify we got some audio output (meaning the model responded after function call)
        assert len(events) > 0<|MERGE_RESOLUTION|>--- conflicted
+++ resolved
@@ -4,11 +4,9 @@
 import pytest
 from dotenv import load_dotenv
 
-<<<<<<< HEAD
 from vision_agents.core.agents.agent_types import AgentOptions
 from vision_agents.core.instructions import Instructions
-=======
->>>>>>> f29dcf10
+
 from vision_agents.core.tts.manual_test import play_pcm_with_ffplay
 from vision_agents.plugins.aws import Realtime
 from vision_agents.core.llm.events import RealtimeAudioOutputEvent
@@ -29,7 +27,7 @@
             model="amazon.nova-sonic-v1:0",
             region_name="us-east-1",
         )
-<<<<<<< HEAD
+
         realtime.options = AgentOptions(model_dir="/tmp")
         await realtime.warmup()
         realtime.set_instructions(
@@ -157,12 +155,7 @@
             model="amazon.nova-2-sonic-v1:0",
             region_name="us-east-1",
         )
-        realtime.set_instructions(
-            Instructions("you're a kind assistant, always be friendly please.")
-        )
-=======
         realtime.set_instructions("you're a kind assistant, always be friendly please.")
->>>>>>> f29dcf10
         try:
             yield realtime
         finally:
