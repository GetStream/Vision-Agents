--- conflicted
+++ resolved
@@ -4,11 +4,6 @@
 import pytest
 from dotenv import load_dotenv
 
-<<<<<<< HEAD
-from vision_agents.core.agents.agent_types import AgentOptions
-from vision_agents.core.instructions import Instructions
-=======
->>>>>>> f29dcf10
 from vision_agents.core.tts.manual_test import play_pcm_with_ffplay
 from vision_agents.plugins.aws import Realtime
 from vision_agents.core.llm.events import RealtimeAudioOutputEvent
@@ -18,7 +13,7 @@
 load_dotenv()
 
 
-class TestNovaRealtime:
+class TestBedrockRealtime:
     """Integration tests for AWS Bedrock Realtime connect flow"""
 
     @pytest.fixture
@@ -29,140 +24,7 @@
             model="amazon.nova-sonic-v1:0",
             region_name="us-east-1",
         )
-<<<<<<< HEAD
-        realtime.options = AgentOptions(model_dir="/tmp")
-        await realtime.warmup()
-        realtime.set_instructions(
-            Instructions("you're a kind assistant, always be friendly please.")
-        )
-        try:
-            yield realtime
-        finally:
-            await realtime.close()
-
-    @pytest.mark.integration
-    async def test_simple_response_flow(self, realtime):
-        # unlike other realtime LLMs, AWS doesn't reply if you only send text
-        events = []
-        realtime.set_instructions(
-            Instructions("whenever you reply mention a fun fact about The Netherlands")
-        )
-
-        @realtime.events.subscribe
-        async def on_audio(event: RealtimeAudioOutputEvent):
-            events.append(event)
-
-        await asyncio.sleep(0.01)
-        await realtime.connect()
-        await realtime.simple_response(
-            "Hello, can you hear me? Please respond with a short greeting."
-        )
-
-        # Wait for response
-        await asyncio.sleep(10.0)
-
-    @pytest.mark.integration
-    async def test_audio_first(self, realtime, mia_audio_16khz):
-        """Test sending real audio data and verify connection remains stable"""
-        events = []
-        pcm = PcmData(sample_rate=24000, format=AudioFormat.S16)
-
-        @realtime.events.subscribe
-        async def on_audio(event: RealtimeAudioOutputEvent):
-            events.append(event)
-            pcm.append(event.data)
-
-        await asyncio.sleep(0.01)
-        await realtime.connect()
-
-        await realtime.simple_response(
-            "Listen to the following story, what is Mia looking for?"
-        )
-        await asyncio.sleep(10.0)
-        await realtime.simple_audio_response(mia_audio_16khz)
-
-        # Wait a moment to ensure processing
-        await asyncio.sleep(10.0)
-
-        # play the generated audio
-        await play_pcm_with_ffplay(pcm)
-
-    @pytest.mark.integration
-    async def test_connection_lifecycle(self, realtime):
-        """Test that connection can be established and closed properly"""
-        # Connect
-        await realtime.connect()
-        assert realtime.connected is True
-
-        # Send a simple message
-        await realtime.simple_response("Test message")
-        await asyncio.sleep(2.0)
-
-        # Close
-        await realtime.close()
-        assert realtime.connected is False
-
-    @pytest.mark.integration
-    async def test_function_calling(self, realtime):
-        """Test that function calling works with AWS Bedrock Realtime"""
-
-        # Register a test function
-        @realtime.register_function(
-            name="get_test_data", description="Get test data for a given key"
-        )
-        def get_test_data(key: str) -> dict:
-            """Get test data.
-
-            Args:
-                key: The key to look up
-
-            Returns:
-                Test data for the key
-            """
-            test_data = {
-                "weather": {"value": "sunny", "temp": 72},
-                "time": {"value": "12:00 PM"},
-            }
-            return test_data.get(key, {"error": "Key not found"})
-
-        events = []
-
-        @realtime.events.subscribe
-        async def on_audio(event: RealtimeAudioOutputEvent):
-            events.append(event)
-
-        await asyncio.sleep(0.01)
-        await realtime.connect()
-
-        # Ask the model to use the function
-        await realtime.simple_response(
-            "Please use the get_test_data function to get data for the weather key and tell me what you find."
-        )
-
-        # Wait for response
-        await asyncio.sleep(15.0)
-
-        # Verify we got some audio output (meaning the model responded after function call)
-        assert len(events) > 0
-
-
-
-class TestNova2Realtime:
-
-    @pytest.fixture
-    async def realtime(self):
-        """Create and manage Realtime connection lifecycle"""
-        # Using AWS Nova Sonic model for testing
-        realtime = Realtime(
-            model="amazon.nova-2-sonic-v1:0",
-            region_name="us-east-1",
-        )
-        realtime.set_instructions(
-            Instructions("you're a kind assistant, always be friendly please.")
-        )
-=======
         realtime.set_instructions("you're a kind assistant, always be friendly please.")
->>>>>>> f29dcf10
         try:
             yield realtime
         finally:
