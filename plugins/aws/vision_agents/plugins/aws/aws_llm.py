import asyncio
import os
import logging
from typing import Optional, List, TYPE_CHECKING, Any, Dict, cast
import json
import boto3
from botocore.exceptions import ClientError

from vision_agents.core.llm.llm import LLM, LLMResponseEvent
from vision_agents.core.llm.llm_types import ToolSchema, NormalizedToolCallItem


from vision_agents.core.llm.events import (
    LLMResponseChunkEvent,
    LLMResponseCompletedEvent,
)
from vision_agents.core.processors import Processor
from . import events
from vision_agents.core.edge.types import Participant

if TYPE_CHECKING:
    from vision_agents.core.agents.conversation import Message


class BedrockLLM(LLM):
    """
    AWS Bedrock LLM integration for Vision Agents.

    Converse docs can be found here:
    https://boto3.amazonaws.com/v1/documentation/api/latest/reference/services/bedrock-runtime/client/converse.html

    Chat history has to be manually passed, there is no conversation storage.

    Examples:

        from vision_agents.plugins import aws
        llm = aws.LLM(
            model="anthropic.claude-3-5-sonnet-20241022-v2:0",
            region_name="us-east-1"
        )
    """

    def __init__(
        self,
        model: str,
        region_name: str = "us-east-1",
        aws_access_key_id: Optional[str] = None,
        aws_secret_access_key: Optional[str] = None,
        aws_session_token: Optional[str] = None,
    ):
        """
        Initialize the BedrockLLM class.

        Args:
            model: The Bedrock model ID (e.g., "anthropic.claude-3-5-sonnet-20241022-v2:0")
            region_name: AWS region name (default: "us-east-1")
            aws_access_key_id: Optional AWS access key ID
            aws_secret_access_key: Optional AWS secret access key
            aws_session_token: Optional AWS session token
        """
        super().__init__()
        self.events.register_events_from_module(events)
        self.model = model
        self._pending_tool_uses_by_index: Dict[int, Dict[str, Any]] = {}

        # Initialize boto3 bedrock-runtime client
        session_kwargs = {"region_name": region_name}
        if aws_access_key_id:
            session_kwargs["aws_access_key_id"] = aws_access_key_id
        if aws_secret_access_key:
            session_kwargs["aws_secret_access_key"] = aws_secret_access_key
        if aws_session_token:
            session_kwargs["aws_session_token"] = aws_session_token

        if os.environ.get("AWS_BEDROCK_API_KEY"):
            session_kwargs["aws_session_token"] = os.environ["AWS_BEDROCK_API_KEY"]

        self._client = None
        self._session_kwargs = session_kwargs
        self.region_name = region_name
        self.logger = logging.getLogger(__name__)

<<<<<<< HEAD
    async def _simple_response(
=======
    @property
    async def client(self) -> Any:
        if self._client is None:

            def _create_client():
                self._client = boto3.client("bedrock-runtime", **self._session_kwargs)

            await asyncio.to_thread(_create_client)
        return self._client

    async def simple_response(
>>>>>>> 58fd2575
        self,
        text: str,
        processors: Optional[List[Processor]] = None,
        participant: Optional[Participant] = None,
    ) -> LLMResponseEvent[Any]:
        """
        Simple response is a standardized way to create a response.

        Args:
            text: The text to respond to
            processors: list of processors (which contain state) about the video/voice AI
            participant: optionally the participant object

        Examples:

            await llm.simple_response("say hi to the user")
        """
        return await self.converse_stream(
            messages=[{"role": "user", "content": [{"text": text}]}]
        )

    async def converse(self, *args, **kwargs) -> LLMResponseEvent[Any]:
        """
        Converse gives full access to the Bedrock Converse API.
        This method wraps the Bedrock method and broadcasts events for agent integration.
        """
        if "modelId" not in kwargs:
            kwargs["modelId"] = self.model

        # Add tools if available
        tools = self.get_available_functions()
        if tools:
            converted_tools = self._convert_tools_to_provider_format(tools)
            kwargs["toolConfig"] = {"tools": converted_tools}

        # Combine original instructions with markdown file contents
        enhanced_instructions = self._build_enhanced_instructions()
        if enhanced_instructions:
            kwargs["system"] = [{"text": enhanced_instructions}]

        # Ensure the AI remembers the past conversation
        new_messages = kwargs.get("messages", [])
        if hasattr(self, "_conversation") and self._conversation:
            old_messages = [m.original for m in self._conversation.messages]
            kwargs["messages"] = old_messages + new_messages
            # Add messages to conversation
            normalized_messages = self._normalize_message(new_messages)
            for msg in normalized_messages:
                self._conversation.messages.append(msg)

        client = await self.client

        try:
            system_param = kwargs.get("system")

            response = await asyncio.to_thread(client.converse, **kwargs)

            # Extract text from response
            text = self._extract_text_from_response(response)
            llm_response = LLMResponseEvent(response, text)

            # Handle tool calls if present
            function_calls = self._extract_tool_calls_from_response(response)
            if function_calls:
                for i, fc in enumerate(function_calls):
                    self.logger.debug(
                        f"Tool call {i + 1}: {fc.get('name')} with args: {fc.get('arguments_json')}"
                    )
                messages = kwargs["messages"][:]
                assistant_msg_from_response = response.get("output", {}).get(
                    "message", {}
                )
                if assistant_msg_from_response:
                    messages.append(assistant_msg_from_response)

                MAX_ROUNDS = 3
                rounds = 0
                seen: set[tuple[str, str, str]] = set()
                current_calls = function_calls

                while current_calls and rounds < MAX_ROUNDS:
                    # Execute calls concurrently with dedup
                    triples, seen = await self._dedup_and_execute(
<<<<<<< HEAD
                        cast(List[Dict[str, Any]], current_calls),
=======
                        cast(List[NormalizedToolCallItem], current_calls),
>>>>>>> 58fd2575
                        seen=seen,
                        max_concurrency=8,
                        timeout_s=30,
                    )

                    if not triples:
                        self.logger.warning(
                            "No tool execution results despite tool calls"
                        )
                        break

                    # Build tool result message
                    tool_result_blocks = []
                    for tc, res, err in triples:
                        if err:
                            self.logger.error(
                                f"Tool {tc['name']} execution error: {err}"
                            )
                            tool_response = str(err)
                        else:
                            # Convert result to string format (AWS expects text, not json content type)
                            if isinstance(res, (dict, list)):
                                tool_response = json.dumps(res)
                            elif isinstance(res, str):
                                tool_response = res
                            else:
                                tool_response = str(res)

                        tool_result_blocks.append(
                            {
                                "toolUseId": tc["id"],
                                "content": [{"text": tool_response}],
                            }
                        )

                    user_tool_results_msg = {
                        "role": "user",
                        "content": [{"toolResult": tr} for tr in tool_result_blocks],
                    }
                    messages = messages + [user_tool_results_msg]
                    follow_up_kwargs = {
                        "modelId": self.model,
                        "messages": messages,
                        "toolConfig": kwargs.get("toolConfig", {}),
                    }
                    if system_param:
                        follow_up_kwargs["system"] = system_param

                    try:
                        follow_up_response = client.converse(**follow_up_kwargs)
                    except ClientError as e:
                        self.logger.error(
                            f"AWS Bedrock API error in follow-up call: {e}"
                        )
                        error_code = (
                            e.response.get("Error", {}).get("Code", "Unknown")
                            if hasattr(e, "response")
                            else "Unknown"
                        )
                        self.logger.error(
                            f"Error code: {error_code}, Full error: {str(e)}"
                        )
                        raise

                    current_calls = self._extract_tool_calls_from_response(
                        follow_up_response
                    )
                    follow_up_text = self._extract_text_from_response(
                        follow_up_response
                    )
                    llm_response = LLMResponseEvent(follow_up_response, follow_up_text)

                    if current_calls:
                        assistant_msg_from_follow_up = follow_up_response.get(
                            "output", {}
                        ).get("message", {})
                        if assistant_msg_from_follow_up:
                            messages.append(assistant_msg_from_follow_up)

                    if follow_up_text and not current_calls:
                        text = follow_up_text
                        break

                    rounds += 1

                if current_calls:
                    final_kwargs = {
                        "modelId": self.model,
                        "messages": messages,
                    }
                    if system_param:
                        final_kwargs["system"] = system_param

                    try:
                        final_response = client.converse(**final_kwargs)
                    except ClientError as e:
                        self.logger.error(f"AWS Bedrock API error in final pass: {e}")
                        error_code = (
                            e.response.get("Error", {}).get("Code", "Unknown")
                            if hasattr(e, "response")
                            else "Unknown"
                        )
                        self.logger.error(
                            f"Error code: {error_code}, Full error: {str(e)}"
                        )
                        raise

                    final_text = self._extract_text_from_response(final_response)
                    llm_response = LLMResponseEvent(final_response, final_text)
                    text = final_text
                elif rounds > 0:
                    text = llm_response.text or text

            final_text_for_event = llm_response.text or text
            original_for_event = llm_response.original or response

            if not final_text_for_event:
                self.logger.warning(
                    "Final response text is empty - model may not have responded"
                )

            self.events.send(
                LLMResponseCompletedEvent(
                    original=original_for_event,
                    text=final_text_for_event,
                    plugin_name="aws",
                )
            )

        except ClientError as e:
            error_code = (
                e.response.get("Error", {}).get("Code", "Unknown")
                if hasattr(e, "response")
                else "Unknown"
            )
            error_msg = (
                e.response.get("Error", {}).get("Message", str(e))
                if hasattr(e, "response")
                else str(e)
            )
            self.logger.error(
                f"AWS Bedrock API error: {error_code} - {error_msg}", exc_info=True
            )
            llm_response = LLMResponseEvent(None, error_msg, exception=e)
        except Exception as e:
            self.logger.error(
                f"Unexpected error in converse: {type(e).__name__}: {str(e)}",
                exc_info=True,
            )
            llm_response = LLMResponseEvent(
                None, f"Unexpected error: {str(e)}", exception=e
            )

        return llm_response

    async def converse_stream(self, *args, **kwargs) -> LLMResponseEvent[Any]:
        """
        Streaming version of converse using Bedrock's ConverseStream API.
        """
        client = await self.client

        if "modelId" not in kwargs:
            kwargs["modelId"] = self.model

        # Add tools if available
        tools = self.get_available_functions()
        if tools:
            converted_tools = self._convert_tools_to_provider_format(tools)
            kwargs["toolConfig"] = {"tools": converted_tools}

        # Ensure the AI remembers the past conversation
        new_messages = kwargs.get("messages", [])
        if hasattr(self, "_conversation") and self._conversation:
            old_messages = [m.original for m in self._conversation.messages]
            kwargs["messages"] = old_messages + new_messages
            normalized_messages = self._normalize_message(new_messages)
            for msg in normalized_messages:
                self._conversation.messages.append(msg)

        # Combine original instructions with markdown file contents
        enhanced_instructions = self._build_enhanced_instructions()
        if enhanced_instructions:
            kwargs["system"] = [{"text": enhanced_instructions}]

        try:
            system_param = kwargs.get("system")

            # Helper to consume stream in a thread (stream iteration is blocking I/O)
            def _consume_stream():
                response = client.converse_stream(**kwargs)
                stream = response.get("stream")
                if not stream:
                    return None, [], []

                events = []
                for event in stream:
                    events.append(event)
                return stream, events, response

            try:
                stream, events, response = await asyncio.to_thread(_consume_stream)
            except ClientError as e:
                error_code = (
                    e.response.get("Error", {}).get("Code", "Unknown")
                    if hasattr(e, "response")
                    else "Unknown"
                )
                error_msg = (
                    e.response.get("Error", {}).get("Message", str(e))
                    if hasattr(e, "response")
                    else str(e)
                )
                self.logger.error(
                    f"AWS Bedrock API error in converse_stream: {error_code} - {error_msg}",
                    exc_info=True,
                )
                raise

            if not stream:
                self.logger.error("converse_stream response has no 'stream' field")
                llm_response = LLMResponseEvent(None, "No stream in response")
                return llm_response

            text_parts: List[str] = []
            accumulated_calls: List[NormalizedToolCallItem] = []
            last_event = None

            for event in events:
                last_event = event
                self._process_stream_event(event, text_parts, accumulated_calls)

            messages = kwargs["messages"][:]
            MAX_ROUNDS = 3
            rounds = 0
            seen: set[tuple[str, str, str]] = set()

            if accumulated_calls:
                assistant_content = []
                for tool_call in accumulated_calls:
                    assistant_content.append(
                        {
                            "toolUse": {
                                "toolUseId": tool_call["id"],
                                "name": tool_call["name"],
                                "input": tool_call["arguments_json"],
                            }
                        }
                    )
                assistant_msg_from_stream = {
                    "role": "assistant",
                    "content": assistant_content,
                }
                messages.append(assistant_msg_from_stream)

            while accumulated_calls and rounds < MAX_ROUNDS:
                triples, seen = await self._dedup_and_execute(
<<<<<<< HEAD
                    cast(List[Dict[str, Any]], accumulated_calls),
=======
                    cast(List[NormalizedToolCallItem], accumulated_calls),
>>>>>>> 58fd2575
                    seen=seen,
                    max_concurrency=8,
                    timeout_s=30,
                )

                if not triples:
                    self.logger.warning("No tool execution results despite tool calls")
                    break

                tool_result_blocks = []
                for tc, res, err in triples:
                    if err:
                        self.logger.error(f"Tool {tc['name']} execution error: {err}")
                        tool_response = str(err)
                    else:
                        # Convert result to string format (AWS expects text, not json content type)
                        if isinstance(res, (dict, list)):
                            tool_response = json.dumps(res)
                        elif isinstance(res, str):
                            tool_response = res
                        else:
                            tool_response = str(res)

                    tool_result_blocks.append(
                        {
                            "toolUseId": tc["id"],
                            "content": [{"text": tool_response}],
                        }
                    )

                user_tool_results_msg = {
                    "role": "user",
                    "content": [{"toolResult": tr} for tr in tool_result_blocks],
                }
                messages = messages + [user_tool_results_msg]
                follow_up_kwargs = {
                    "modelId": self.model,
                    "messages": messages,
                    "toolConfig": kwargs.get("toolConfig", {}),
                }
                if system_param:
                    follow_up_kwargs["system"] = system_param

                follow_up_response = client.converse_stream(**follow_up_kwargs)

                accumulated_calls = []
                follow_up_text_parts: List[str] = []
                follow_up_stream = follow_up_response.get("stream")
                for event in follow_up_stream:
                    last_event = event
                    self._process_stream_event(
                        event, follow_up_text_parts, accumulated_calls
                    )

                if follow_up_text_parts:
                    text_parts.extend(follow_up_text_parts)

                if accumulated_calls:
                    follow_up_assistant_content = []
                    for tool_call in accumulated_calls:
                        follow_up_assistant_content.append(
                            {
                                "toolUse": {
                                    "toolUseId": tool_call["id"],
                                    "name": tool_call["name"],
                                    "input": tool_call["arguments_json"],
                                }
                            }
                        )
                    follow_up_assistant_msg = {
                        "role": "assistant",
                        "content": follow_up_assistant_content,
                    }
                    messages.append(follow_up_assistant_msg)

                if follow_up_text_parts and not accumulated_calls:
                    break

                rounds += 1

            if accumulated_calls:
                final_kwargs = {
                    "modelId": self.model,
                    "messages": messages,
                }
                if system_param:
                    final_kwargs["system"] = system_param

                def _consume_final_stream():
                    response = client.converse_stream(**final_kwargs)
                    stream = response.get("stream")
                    if not stream:
                        return []
                    events = []
                    for event in stream:
                        events.append(event)
                    return events

                final_events = await asyncio.to_thread(_consume_final_stream)
                final_text_parts: List[str] = []
                for event in final_events:
                    last_event = event
                    self._process_stream_event(
                        event, final_text_parts, accumulated_calls
                    )
                if final_text_parts:
                    text_parts.extend(final_text_parts)

            total_text = "".join(text_parts)
            llm_response = LLMResponseEvent(last_event, total_text)
            self.events.send(
                LLMResponseCompletedEvent(
                    original=last_event, text=total_text, plugin_name="aws"
                )
            )

        except ClientError as e:
            error_msg = f"AWS Bedrock streaming error: {str(e)}"
            llm_response = LLMResponseEvent(None, error_msg)

        return llm_response

    def _process_stream_event(
        self,
        event: Dict[str, Any],
        text_parts: List[str],
        accumulated_calls: List[NormalizedToolCallItem],
    ):
        """Process a streaming event from AWS."""
        # Forward the native event
        self.events.send(events.AWSStreamEvent(plugin_name="aws", event_data=event))

        # Handle content block delta (text)
        if "contentBlockDelta" in event:
            delta = event["contentBlockDelta"]["delta"]
            if "text" in delta:
                text_parts.append(delta["text"])
                self.events.send(
                    LLMResponseChunkEvent(
                        plugin_name="aws",
                        content_index=event["contentBlockDelta"].get(
                            "contentBlockIndex", 0
                        ),
                        item_id="",
                        output_index=0,
                        sequence_number=0,
                        delta=delta["text"],
                    )
                )

        # Handle tool use
        if "contentBlockStart" in event:
            start = event["contentBlockStart"].get("start", {})
            if "toolUse" in start:
                tool_use = start["toolUse"]
                idx = event["contentBlockStart"].get("contentBlockIndex", 0)
                self._pending_tool_uses_by_index[idx] = {
                    "id": tool_use.get("toolUseId", ""),
                    "name": tool_use.get("name", ""),
                    "parts": [],
                }

        if "contentBlockDelta" in event:
            delta = event["contentBlockDelta"]["delta"]
            if "toolUse" in delta:
                idx = event["contentBlockDelta"].get("contentBlockIndex", 0)
                if idx in self._pending_tool_uses_by_index:
                    input_data = delta["toolUse"].get("input", "")
                    self._pending_tool_uses_by_index[idx]["parts"].append(input_data)

        if "contentBlockStop" in event:
            idx = event["contentBlockStop"].get("contentBlockIndex", 0)
            pending = self._pending_tool_uses_by_index.pop(idx, None)
            if pending:
                buf = "".join(pending["parts"]).strip() or "{}"
                try:
                    args = json.loads(buf)
                except Exception:
                    args = {}
                tool_call_item: NormalizedToolCallItem = {
                    "type": "tool_call",
                    "id": pending["id"],
                    "name": pending["name"],
                    "arguments_json": args,
                }
                accumulated_calls.append(tool_call_item)

    def _extract_text_from_response(self, response: Dict[str, Any]) -> str:
        """Extract text content from AWS response."""
        output = response.get("output", {})
        message = output.get("message", {})
        content = message.get("content", [])

        text_parts = []
        for item in content:
            if "text" in item:
                text_parts.append(item["text"])

        return "".join(text_parts)

    def _extract_tool_calls_from_response(
        self, response: Dict[str, Any]
    ) -> List[NormalizedToolCallItem]:
        """Extract tool calls from AWS response."""
        tool_calls: List[NormalizedToolCallItem] = []

        output = response.get("output", {})
        if not output:
            return tool_calls

        message = output.get("message", {})
        if not message:
            return tool_calls

        content = message.get("content", [])
        if not content:
            return tool_calls

        for item in content:
            if "toolUse" in item:
                tool_use = item["toolUse"]
                tool_call: NormalizedToolCallItem = {
                    "type": "tool_call",
                    "id": tool_use.get("toolUseId", ""),
                    "name": tool_use.get("name", ""),
                    "arguments_json": tool_use.get("input", {}),
                }
                tool_calls.append(tool_call)

        return tool_calls

    def _convert_tools_to_provider_format(
        self, tools: List[ToolSchema]
    ) -> List[Dict[str, Any]]:
        """
        Convert ToolSchema objects to AWS Bedrock format.

        Args:
            tools: List of ToolSchema objects

        Returns:
            List of tools in AWS Bedrock format
        """
        aws_tools = []
        for tool in tools:
            name = tool.get("name", "unnamed_tool")
            description = tool.get("description", "") or ""
            params = tool.get("parameters_schema") or {}

            # Normalize to a valid JSON Schema object
            if not isinstance(params, dict):
                params = {}

            # Ensure it has the required JSON Schema structure
            if "type" not in params:
                # Extract required fields from properties if they exist
                properties = params if params else {}
                required = list(properties.keys()) if properties else []

                params = {
                    "type": "object",
                    "properties": properties,
                    "required": required,
                    "additionalProperties": False,
                }
            else:
                # Already has type, but ensure additionalProperties is set
                if "additionalProperties" not in params:
                    params["additionalProperties"] = False

            aws_tool = {
                "toolSpec": {
                    "name": name,
                    "description": description,
                    "inputSchema": {
                        "json": params  # This is a dict, not a JSON string
                    },
                }
            }
            aws_tools.append(aws_tool)
        return aws_tools

    @staticmethod
    def _normalize_message(aws_messages: Any) -> List["Message"]:
        """Normalize AWS messages to internal Message format."""
        from vision_agents.core.agents.conversation import Message

        if isinstance(aws_messages, str):
            aws_messages = [{"content": [{"text": aws_messages}], "role": "user"}]

        if not isinstance(aws_messages, (List, tuple)):
            aws_messages = [aws_messages]

        messages: List[Message] = []
        for m in aws_messages:
            if isinstance(m, dict):
                content_items = m.get("content", [])
                # Extract text from content blocks
                text_parts = []
                for item in content_items:
                    if isinstance(item, dict) and "text" in item:
                        text_parts.append(item["text"])
                    elif isinstance(item, str):
                        text_parts.append(item)
                content = " ".join(text_parts)
                role = m.get("role", "user")
            else:
                content = str(m)
                role = "user"
            message = Message(original=m, content=content, role=role)
            messages.append(message)

        return messages<|MERGE_RESOLUTION|>--- conflicted
+++ resolved
@@ -80,9 +80,6 @@
         self.region_name = region_name
         self.logger = logging.getLogger(__name__)
 
-<<<<<<< HEAD
-    async def _simple_response(
-=======
     @property
     async def client(self) -> Any:
         if self._client is None:
@@ -93,8 +90,7 @@
             await asyncio.to_thread(_create_client)
         return self._client
 
-    async def simple_response(
->>>>>>> 58fd2575
+    async def _simple_response(
         self,
         text: str,
         processors: Optional[List[Processor]] = None,
@@ -178,11 +174,7 @@
                 while current_calls and rounds < MAX_ROUNDS:
                     # Execute calls concurrently with dedup
                     triples, seen = await self._dedup_and_execute(
-<<<<<<< HEAD
-                        cast(List[Dict[str, Any]], current_calls),
-=======
                         cast(List[NormalizedToolCallItem], current_calls),
->>>>>>> 58fd2575
                         seen=seen,
                         max_concurrency=8,
                         timeout_s=30,
@@ -439,11 +431,7 @@
 
             while accumulated_calls and rounds < MAX_ROUNDS:
                 triples, seen = await self._dedup_and_execute(
-<<<<<<< HEAD
-                    cast(List[Dict[str, Any]], accumulated_calls),
-=======
                     cast(List[NormalizedToolCallItem], accumulated_calls),
->>>>>>> 58fd2575
                     seen=seen,
                     max_concurrency=8,
                     timeout_s=30,
