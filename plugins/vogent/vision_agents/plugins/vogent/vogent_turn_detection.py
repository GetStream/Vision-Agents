import asyncio
import os
import time
from dataclasses import dataclass
from typing import Optional, Any

import numpy as np
from faster_whisper import WhisperModel
from getstream.video.rtc.track_util import PcmData, AudioFormat
from vogent_turn import TurnDetector as VogentDetector

from vision_agents.core.agents import Conversation
from vision_agents.core.edge.types import Participant
from vision_agents.core.turn_detection import (
    TurnDetector,
    TurnStartedEvent,
    TurnEndedEvent,
)
<<<<<<< HEAD
from vision_agents.core.observability.metrics import (
    Timer,
    meter,
    turn_vad_latency_ms,
    turn_end_detection_latency_ms,
)
=======
from vision_agents.core.utils.utils import ensure_model
>>>>>>> cf0b5b35

import logging

logger = logging.getLogger(__name__)

# Vogent-specific metric for Whisper transcription
vogent_whisper_latency_ms = meter.create_histogram(
    "vogent.whisper.latency.ms",
    unit="ms",
    description="Vogent Whisper transcription latency",
)

# Silero VAD model (reused from smart_turn)
SILERO_ONNX_FILENAME = "silero_vad.onnx"
SILERO_ONNX_URL = "https://github.com/snakers4/silero-vad/raw/master/src/silero_vad/data/silero_vad.onnx"

# Audio processing constants
CHUNK = 512  # Samples per chunk for VAD processing
RATE = 16000  # Sample rate in Hz (16kHz)


@dataclass
class Silence:
    trailing_silence_chunks: int = 0
    speaking_chunks: int = 0


class VogentTurnDetection(TurnDetector):
    """
    Vogent Turn Detection combines audio intonation and text context for accurate turn detection.

    This implementation:
    1. Uses Silero VAD to detect when speech starts/stops
    2. Uses faster-whisper to transcribe audio in real-time
    3. Uses Vogent Turn model (multimodal) to detect turn completion

    Vogent operates on both audio features AND text context, making it more accurate
    than audio-only approaches, especially for handling incomplete thoughts.

    Reference: https://github.com/vogent/vogent-turn
    Blogpost: https://blog.vogent.ai/posts/voturn-80m-state-of-the-art-turn-detection-for-voice-agents
    """

    def __init__(
        self,
        whisper_model_size: str = "tiny",
        vad_reset_interval_seconds: float = 5.0,
        speech_probability_threshold: float = 0.5,
        pre_speech_buffer_ms: int = 200,
        silence_duration_ms: int = 1000,
        max_segment_duration_seconds: int = 8,
        vogent_threshold: float = 0.5,
        model_dir: str = "/tmp/vogent_models",
    ):
        """
        Initialize Vogent Turn Detection.

        Args:
            whisper_model_size: Faster-whisper model size (tiny, base, small, medium, large)
            vad_reset_interval_seconds: Reset VAD internal state every N seconds to prevent drift
            speech_probability_threshold: Minimum probability to consider audio as speech (0.0-1.0)
            pre_speech_buffer_ms: Duration in ms to buffer before speech detection trigger
            silence_duration_ms: Duration of trailing silence in ms before ending a turn
            max_segment_duration_seconds: Maximum duration in seconds for a single audio segment
            vogent_threshold: Threshold for vogent turn completion probability (0.0-1.0)
            model_dir: Directory to store model files
        """
        super().__init__()

        # Configuration parameters
        self.whisper_model_size = whisper_model_size
        self.vad_reset_interval_seconds = vad_reset_interval_seconds
        self.speech_probability_threshold = speech_probability_threshold
        self.pre_speech_buffer_ms = pre_speech_buffer_ms
        self.silence_duration_ms = silence_duration_ms
        self.max_segment_duration_seconds = max_segment_duration_seconds
        self.vogent_threshold = vogent_threshold
        self.model_dir = model_dir

        # Audio buffering for processing
        self._audio_buffer = PcmData(
            sample_rate=RATE, channels=1, format=AudioFormat.F32
        )
        self._silence = Silence()
        self._pre_speech_buffer = PcmData(
            sample_rate=RATE, channels=1, format=AudioFormat.F32
        )
        self._active_segment: Optional[PcmData] = None
        self._trailing_silence_ms = self.silence_duration_ms

        # Producer-consumer pattern: audio packets go into buffer, background task processes them
        self._audio_queue: asyncio.Queue[Any] = asyncio.Queue()
        self._processing_task: Optional[asyncio.Task[Any]] = None
        self._shutdown_event = asyncio.Event()

        # Model instances (initialized in start())
        self.vad = None
        self.whisper = None
        self.vogent = None

    async def start(self):
        """Initialize models and prepare for turn detection."""
        # Ensure model directory exists
        os.makedirs(self.model_dir, exist_ok=True)

        # Prepare models in parallel
        await asyncio.gather(
            self._prepare_silero_vad(),
            self._prepare_whisper(),
            self._prepare_vogent(),
        )

        # Start background processing task
        self._processing_task = asyncio.create_task(self._process_audio_loop())

        # Call parent start method
        await super().start()

    async def _prepare_silero_vad(self) -> None:
        """Load Silero VAD model for speech detection."""
        path = os.path.join(self.model_dir, SILERO_ONNX_FILENAME)
        await ensure_model(path, SILERO_ONNX_URL)
        # Initialize VAD in thread pool to avoid blocking event loop
        self.vad = await asyncio.to_thread(  # type: ignore[func-returns-value]
            lambda: SileroVAD(  # type: ignore[arg-type]
                path, reset_interval_seconds=self.vad_reset_interval_seconds
            )
        )

    async def _prepare_whisper(self) -> None:
        """Load faster-whisper model for transcription."""
        logger.info(f"Loading faster-whisper model: {self.whisper_model_size}")
        # Load whisper in thread pool to avoid blocking event loop
        self.whisper = await asyncio.to_thread(  # type: ignore[func-returns-value]
            lambda: WhisperModel(
                self.whisper_model_size, device="cpu", compute_type="int8"
            )
        )
        logger.info("Faster-whisper model loaded")

    async def _prepare_vogent(self) -> None:
        """Load Vogent turn detection model."""
        logger.info("Loading Vogent turn detection model")
        # Load vogent in thread pool to avoid blocking event loop
        # Note: compile_model=False to avoid torch.compile issues with edge cases
        self.vogent = await asyncio.to_thread(  # type: ignore[func-returns-value]
            lambda: VogentDetector(
                compile_model=True,
                warmup=True,
                device=None,
                model_name="vogent/Vogent-Turn-80M",
                revision="main",
            )
        )
        logger.info("Vogent turn detection model loaded")

    async def detect_turn(
        self,
        audio_data: PcmData,
        participant: Participant,
        conversation: Optional[Conversation],
    ) -> None:
        """
        Fast, non-blocking audio packet enqueueing.
        Actual processing happens in background task.
        """
        # Just enqueue the audio packet - fast and non-blocking
        await self._audio_queue.put((audio_data, participant, conversation))

    async def _process_audio_loop(self):
        """
        Background task that continuously processes audio from the queue.
        This is where the actual VAD and turn detection logic runs.
        """
        while not self._shutdown_event.is_set():
            try:
                # Wait for audio packet with timeout to allow shutdown
                audio_data, participant, conversation = await asyncio.wait_for(
                    self._audio_queue.get(), timeout=1.0
                )

                # Process the audio packet
                await self._process_audio_packet(audio_data, participant, conversation)

            except asyncio.TimeoutError:
                # Timeout is expected - continue loop to check shutdown
                continue
            except Exception as e:
                logger.error(f"Error processing audio: {e}")

    async def _process_audio_packet(
        self,
        audio_data: PcmData,
        participant: Participant,
        conversation: Optional[Conversation],
    ) -> None:
        """
        Process audio packet through VAD -> Whisper -> Vogent pipeline.

        This method:
        1. Buffers audio and processes in 512-sample chunks
        2. Uses VAD to detect speech
        3. Creates segments while people are speaking
        4. When reaching silence or max duration:
           - Transcribes segment with Whisper
           - Checks turn completion with Vogent (audio + text)

        Args:
            audio_data: PcmData object containing audio samples
            participant: Participant that's speaking
            conversation: Conversation history for context
        """
        # Ensure audio is in the right format: 16kHz, float32
        audio_data = audio_data.resample(RATE).to_float32()
        self._audio_buffer = self._audio_buffer.append(audio_data)

        if len(self._audio_buffer.samples) < CHUNK:
            # Too small to process
            return

        # Split into 512-sample chunks
        audio_chunks = list(self._audio_buffer.chunks(CHUNK))
        self._audio_buffer = PcmData(
            sample_rate=RATE, channels=1, format=AudioFormat.F32
        )
        self._audio_buffer.append(audio_chunks[-1])  # Add back the last one
        # This ensures we handle the situation when audio data can't be divided by 512

        # Detect speech in small 512 chunks, gather to larger audio segments with speech
        for chunk in audio_chunks[:-1]:
            # Predict if this segment has speech
            if self.vad is None:
                continue

            with Timer(turn_vad_latency_ms) as timer:
                timer.attributes["samples"] = len(chunk.samples)
                timer.attributes["implementation"] = "vogent"
                speech_probability = self.vad.predict_speech(chunk.samples)
            is_speech = speech_probability > self.speech_probability_threshold

            if self._active_segment is not None:
                # Add to the segment
                self._active_segment.append(chunk)

                if is_speech:
                    self._silence.speaking_chunks += 1
                    if self._silence.speaking_chunks > 3:
                        self._silence.trailing_silence_chunks = 0
                        self._silence.speaking_chunks = 0
                else:
                    self._silence.trailing_silence_chunks += 1

                trailing_silence_ms = (
                    self._silence.trailing_silence_chunks
                    * CHUNK
                    / RATE
                    * 1000
                    * 5  # DTX correction
                )
                long_silence = trailing_silence_ms > self._trailing_silence_ms
                max_duration_reached = (
                    self._active_segment.duration_ms
                    >= self.max_segment_duration_seconds * 1000
                )

                if long_silence or max_duration_reached:
                    # Expand to 8 seconds with either silence or historical
                    merged = PcmData(
                        sample_rate=RATE, channels=1, format=AudioFormat.F32
                    )
                    merged.append(self._pre_speech_buffer)
                    merged.append(self._active_segment)
                    merged = merged.tail(8, True, "start")

                    # Transcribe the segment with Whisper
                    transcription = await self._transcribe_segment(merged)

                    # Get previous line from conversation for context
                    prev_line = self._get_previous_line(conversation)

                    # Check if turn is complete using Vogent (multimodal: audio + text)
                    is_complete = await self._predict_turn_completed(
                        merged,
                        prev_line=prev_line,
                        curr_line=transcription,
                    )

                    if is_complete:
                        self._emit_end_turn_event(
                            TurnEndedEvent(
                                participant=participant,
                                confidence=1.0,  # Vogent gives probability, we already thresholded
                                trailing_silence_ms=trailing_silence_ms,
                                duration_ms=self._active_segment.duration_ms,
                            )
                        )
                        self._active_segment = None
                        self._silence = Silence()
                        # Add the merged segment to the speech buffer for next iteration
                        self._pre_speech_buffer = PcmData(
                            sample_rate=RATE, channels=1, format=AudioFormat.F32
                        )
                        self._pre_speech_buffer.append(merged)
                        self._pre_speech_buffer = self._pre_speech_buffer.tail(8)

            elif is_speech and self._active_segment is None:
                self._emit_start_turn_event(TurnStartedEvent(participant=participant))
                # Create a new segment
                self._active_segment = PcmData(
                    sample_rate=RATE, channels=1, format=AudioFormat.F32
                )
                self._active_segment.append(chunk)
                self._silence = Silence()
            else:
                # Keep last n audio packets in speech buffer
                self._pre_speech_buffer.append(chunk)
                self._pre_speech_buffer = self._pre_speech_buffer.tail(8)

    async def wait_for_processing_complete(self, timeout: float = 5.0) -> None:
        """Wait for all queued audio to be processed. Useful for testing."""
        start_time = time.time()
        while self._audio_queue.qsize() > 0 and (time.time() - start_time) < timeout:
            await asyncio.sleep(0.01)

        # Give a small buffer for the processing to complete
        await asyncio.sleep(0.1)

    async def stop(self):
        """Stop turn detection and cleanup background task."""
        await super().stop()

        if self._processing_task:
            self._shutdown_event.set()
            self._processing_task.cancel()
            try:
                await self._processing_task
            except asyncio.CancelledError:
                pass
            self._processing_task = None

    async def _transcribe_segment(self, pcm: PcmData) -> str:
        """
        Transcribe audio segment using faster-whisper.

        Args:
            pcm: PcmData containing audio samples

        Returns:
            Transcribed text
        """
        with Timer(vogent_whisper_latency_ms) as timer:
            # Ensure it's 16khz and f32 format
            pcm = pcm.resample(16000).to_float32()
            audio_array = pcm.samples
            timer.attributes["audio_duration_ms"] = pcm.duration_ms
            timer.attributes["samples"] = len(audio_array)

            if self.whisper is None:
                return ""

            # Run transcription in thread pool to avoid blocking
            segments, info = await asyncio.to_thread(
                self.whisper.transcribe,
                audio_array,
                language="en",
                beam_size=1,
                vad_filter=False,  # We already did VAD
            )

            # Collect all text segments
            text_parts = []
            for segment in segments:
                text_parts.append(segment.text.strip())

            transcription = " ".join(text_parts).strip()
            timer.attributes["transcription_length"] = len(transcription)

        return transcription

    async def _predict_turn_completed(
        self,
        pcm: PcmData,
        prev_line: str,
        curr_line: str,
    ) -> bool:
        """
        Predict whether the current turn is complete using Vogent.

        Args:
            pcm: PcmData containing audio samples
            prev_line: Previous speaker's text (for context)
            curr_line: Current speaker's text

        Returns:
            True if turn is complete, False otherwise
        """
        with Timer(turn_end_detection_latency_ms) as timer:
            # Ensure it's 16khz and f32 format
            pcm = pcm.resample(16000).to_float32()

            # Truncate to 8 seconds
            audio_array = pcm.tail(8, False).samples
            timer.attributes["implementation"] = "vogent"
            timer.attributes["audio_duration_ms"] = len(audio_array) / 16000 * 1000
            timer.attributes["prev_line_length"] = len(prev_line)
            timer.attributes["curr_line_length"] = len(curr_line)

            if self.vogent is None:
                return False

            # Run vogent prediction in thread pool
            result = await asyncio.to_thread(
                self.vogent.predict,
                audio_array,
                prev_line=prev_line,
                curr_line=curr_line,
                sample_rate=16000,
                return_probs=True,
            )

            # Check if probability exceeds threshold
            is_complete = result["prob_endpoint"] > self.vogent_threshold
            timer.attributes["probability"] = result["prob_endpoint"]
            timer.attributes["is_complete"] = is_complete

            logger.debug(
                f"Vogent probability: {result['prob_endpoint']:.3f}, "
                f"threshold: {self.vogent_threshold}, is_complete: {is_complete}"
            )

        return is_complete

    def _get_previous_line(self, conversation: Optional[Conversation]) -> str:
        """
        Extract the previous speaker's line from conversation history.

        Args:
            conversation: Conversation object with message history

        Returns:
            Previous line text, or empty string if not available
        """
        if conversation is None or not conversation.messages:
            return ""

        # Get the last message that's not from the current speaker
        # Typically this would be the assistant or another user
        for message in reversed(conversation.messages):
            if message.content and message.content.strip():
                # Remove terminal punctuation for better vogent performance
                text = message.content.strip().rstrip(".!?")
                return text

        return ""


# TODO: maybe move to utility class
class SileroVAD:
    """
    Minimal Silero VAD ONNX wrapper for 16 kHz, mono, chunk=512.

    Reused from smart_turn implementation.
    """

    def __init__(self, model_path: str, reset_interval_seconds: float = 5.0):
        """
        Initialize Silero VAD.

        Args:
            model_path: Path to the ONNX model file
            reset_interval_seconds: Reset internal state every N seconds to prevent drift
        """
        import onnxruntime as ort

        opts = ort.SessionOptions()
        opts.inter_op_num_threads = 1
        self.session = ort.InferenceSession(model_path, sess_options=opts)
        self.context_size = 64  # Silero uses 64-sample context at 16 kHz
        self.reset_interval_seconds = reset_interval_seconds
        self._state: np.ndarray = np.zeros((2, 1, 128), dtype=np.float32)  # (2, B, 128)
        self._context: np.ndarray = np.zeros((1, 64), dtype=np.float32)
        self._init_states()

    def _init_states(self):
        self._state = np.zeros((2, 1, 128), dtype=np.float32)  # (2, B, 128)
        self._context = np.zeros((1, self.context_size), dtype=np.float32)
        self._last_reset_time = time.time()

    def maybe_reset(self):
        if (time.time() - self._last_reset_time) >= self.reset_interval_seconds:
            self._init_states()

    def predict_speech(self, chunk_f32: np.ndarray) -> float:
        """
        Compute speech probability for one chunk of length 512 (float32, mono).
        Returns a scalar float.
        """
        # Ensure shape (1, 512) and concat context
        x = np.reshape(chunk_f32, (1, -1))
        if x.shape[1] != CHUNK:
            # Raise on incorrect usage
            raise ValueError(
                f"incorrect usage for predict speech. only send audio data in chunks of 512. got {x.shape[1]}"
            )
        x = np.concatenate((self._context, x), axis=1)

        # Run ONNX
        ort_inputs = {
            "input": x.astype(np.float32),
            "state": self._state,
            "sr": np.array(16000, dtype=np.int64),
        }
        outputs = self.session.run(None, ort_inputs)
        out, self._state = outputs

        # Update context (keep last 64 samples)
        self._context = x[:, -self.context_size :]
        self.maybe_reset()

        # out shape is (1, 1) -> return scalar
        return float(out[0][0])

<<<<<<< HEAD

async def ensure_model(path: str, url: str) -> str:
    """
    Download a model file asynchronously if it doesn't exist.

    Args:
        path: Local path where the model should be saved
        url: URL to download the model from

    Returns:
        The path to the model file
    """
    if not os.path.exists(path):
        model_name = os.path.basename(path)
        logger.info(f"Downloading {model_name}...")

        try:
            async with httpx.AsyncClient(
                timeout=300.0, follow_redirects=True
            ) as client:
                async with client.stream("GET", url) as response:
                    response.raise_for_status()

                    # Write file in chunks to avoid loading entire file in memory
                    chunks = []
                    async for chunk in response.aiter_bytes(chunk_size=8192):
                        chunks.append(chunk)

                    # Write all chunks to file in thread to avoid blocking event loop
                    def write_file():
                        with open(path, "wb") as f:
                            for chunk in chunks:
                                f.write(chunk)

                    await asyncio.to_thread(write_file)

            logger.info(f"{model_name} downloaded.")
        except httpx.HTTPError as e:
            # Clean up partial download on error
            if os.path.exists(path):
                os.remove(path)
            raise RuntimeError(f"Failed to download {model_name}: {e}")

    return path
=======
>>>>>>> cf0b5b35
<|MERGE_RESOLUTION|>--- conflicted
+++ resolved
@@ -16,16 +16,13 @@
     TurnStartedEvent,
     TurnEndedEvent,
 )
-<<<<<<< HEAD
 from vision_agents.core.observability.metrics import (
     Timer,
     meter,
     turn_vad_latency_ms,
     turn_end_detection_latency_ms,
 )
-=======
 from vision_agents.core.utils.utils import ensure_model
->>>>>>> cf0b5b35
 
 import logging
 
@@ -546,52 +543,4 @@
         self.maybe_reset()
 
         # out shape is (1, 1) -> return scalar
-        return float(out[0][0])
-
-<<<<<<< HEAD
-
-async def ensure_model(path: str, url: str) -> str:
-    """
-    Download a model file asynchronously if it doesn't exist.
-
-    Args:
-        path: Local path where the model should be saved
-        url: URL to download the model from
-
-    Returns:
-        The path to the model file
-    """
-    if not os.path.exists(path):
-        model_name = os.path.basename(path)
-        logger.info(f"Downloading {model_name}...")
-
-        try:
-            async with httpx.AsyncClient(
-                timeout=300.0, follow_redirects=True
-            ) as client:
-                async with client.stream("GET", url) as response:
-                    response.raise_for_status()
-
-                    # Write file in chunks to avoid loading entire file in memory
-                    chunks = []
-                    async for chunk in response.aiter_bytes(chunk_size=8192):
-                        chunks.append(chunk)
-
-                    # Write all chunks to file in thread to avoid blocking event loop
-                    def write_file():
-                        with open(path, "wb") as f:
-                            for chunk in chunks:
-                                f.write(chunk)
-
-                    await asyncio.to_thread(write_file)
-
-            logger.info(f"{model_name} downloaded.")
-        except httpx.HTTPError as e:
-            # Clean up partial download on error
-            if os.path.exists(path):
-                os.remove(path)
-            raise RuntimeError(f"Failed to download {model_name}: {e}")
-
-    return path
-=======
->>>>>>> cf0b5b35
+        return float(out[0][0])