--- conflicted
+++ resolved
@@ -64,14 +64,11 @@
     tp.add_span_processor(BatchSpanProcessor(exporter))
     trace.set_tracer_provider(tp)
 
-<<<<<<< HEAD
     metrics.set_meter_provider(
         MeterProvider(resource=resource, metric_readers=[reader])
     )
     start_http_server(port=9464)
 
-    asyncio.run(start_dispatcher(start_agent))
-=======
     asyncio.run(start_dispatcher(start_agent))
 
 async def debug(agent: Agent) -> None:
@@ -79,5 +76,4 @@
         await asyncio.sleep(10)
         logger.info("forcing reconnect for debugging")
         #await agent.edge._connection._reconnector.reconnect(strategy=ReconnectionStrategy.REJOIN, reason="helloworld")
-        await agent.edge._connection._reconnector.reconnect(strategy=ReconnectionStrategy.FAST, reason="helloworld")
->>>>>>> e405b98e
+        await agent.edge._connection._reconnector.reconnect(strategy=ReconnectionStrategy.FAST, reason="helloworld")