--- conflicted
+++ resolved
@@ -27,13 +27,7 @@
         ),
         tts=ElevenLabsTTS(),
         stt=DeepgramSTT(),
-<<<<<<< HEAD
-        turn_detection=FalTurnDetection(
-            api_key=os.getenv("FAL_KEY")
-        ),
-=======
         turn_detection=FalTurnDetection(api_key=os.getenv("FAL_KEY")),
->>>>>>> 16d4d866
         processors=[],  # processors can fetch extra data, check images/audio data or transform video
     )
 
