--- conflicted
+++ resolved
@@ -27,17 +27,12 @@
         ),
         tts=ElevenLabsTTS(),
         stt=DeepgramSTT(),
-<<<<<<< HEAD
         turn_detection=KrispTurnDetection(
             model_path="/Users/nash/git_projects/stream/video_ai/stream-agents/stream-agents/stream_agents/turn_detection/krisp/krisp-viva-tt-v1.kef",
             frame_duration_ms=10,
 
         ),
         processors=[], # processors can fetch extra data, check images/audio data or transform video
-=======
-        turn_detection=FalTurnDetection(),
-        processors=[],  # processors can fetch extra data, check images/audio data or transform video
->>>>>>> fef3be02
     )
 
     # Create a call
