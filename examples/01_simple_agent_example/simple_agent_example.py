--- conflicted
+++ resolved
@@ -2,17 +2,12 @@
 
 from dotenv import load_dotenv
 
-<<<<<<< HEAD
-from vision_agents.core import User, Agent
-from vision_agents.plugins import cartesia, deepgram, getstream, gemini, smart_turn
-=======
 from vision_agents.core import User, Agent, cli
 from vision_agents.core.agents import AgentLauncher
 from vision_agents.plugins import deepgram, getstream, gemini, vogent, elevenlabs
 # from vision_agents.core.profiling import Profiler
 
 logger = logging.getLogger(__name__)
->>>>>>> 58fd2575
 
 load_dotenv()
 
@@ -31,14 +26,10 @@
         llm=llm,
         tts=elevenlabs.TTS(),
         stt=deepgram.STT(),
-<<<<<<< HEAD
-        turn_detection=smart_turn.TurnDetection(),
-=======
         turn_detection=vogent.TurnDetection(),
         # enable profiler by uncommenting the following line
         # profiler=Profiler(),
         # vad=silero.VAD(),
->>>>>>> 58fd2575
         # realtime version (vad, tts and stt not needed)
         # llm=openai.Realtime()
     )
@@ -115,10 +106,5 @@
 
 
 if __name__ == "__main__":
-<<<<<<< HEAD
-    setup_telemetry()
-    asyncio.run(start_agent())
-=======
     # setup_telemetry()
-    cli(AgentLauncher(create_agent=create_agent, join_call=join_call))
->>>>>>> 58fd2575
+    cli(AgentLauncher(create_agent=create_agent, join_call=join_call))