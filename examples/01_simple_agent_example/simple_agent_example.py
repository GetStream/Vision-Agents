--- conflicted
+++ resolved
@@ -4,16 +4,8 @@
 
 from dotenv import load_dotenv
 
-<<<<<<< HEAD
-from stream_agents.plugins import elevenlabs, deepgram, anthropic, openai
-from stream_agents.core.agents import Agent
-from stream_agents.core.edge import StreamEdge
-from stream_agents.core.cli import start_dispatcher
-from stream_agents.core.utils import open_demo
-=======
 from stream_agents.plugins import elevenlabs, deepgram, openai, silero
 from stream_agents.core import agents, edge, cli
->>>>>>> 14f3427a
 from getstream import Stream
 from stream_agents.core.events import EventType
 
@@ -32,13 +24,7 @@
         edge=edge.StreamEdge(),  # low latency edge. clients for React, iOS, Android, RN, Flutter etc.
         #agent_user=agent_user,  # the user object for the agent (name, image etc)
         instructions="You're a voice AI assistant. Keep responses short and conversational. Don't use special characters or formatting. Be friendly and helpful.",
-<<<<<<< HEAD
-        # tts, llm, stt more. see the realtime example for sts
-        # llm=openai.LLM(model="gpt-4o-mini"),
-        llm=anthropic.LLM(model="claude-3-7-sonnet-20250219"),
-=======
         llm=openai.LLM(model="gpt-4o-mini"),
->>>>>>> 14f3427a
         tts=elevenlabs.TTS(),
         stt=deepgram.STT(),
         vad=silero.VAD(),
@@ -49,7 +35,7 @@
     async def my_handler(participant):
         # TODO: wait till we have confirmation from client it can hear us
         await asyncio.sleep(5)
-        await agent.queue.say_text(f"Hello, {participant.name}")
+        await agent.say(f"Hello, {participant.name}")
         agent.logger.info(f"handled event {participant}")
 
     @agent.on(EventType.CALL_MEMBER_ADDED)
@@ -68,16 +54,9 @@
     # Have the agent join the call/room
     with await agent.join(call):
         # Example 1: standardized simple response (aggregates delta/done)
-<<<<<<< HEAD
-        await agent.llm.simple_response(
-            text="how many roads must a man walk down before you call him a man?"
-        )
-
-=======
         #:await agent.llm.simple_response("Please say verbatim: 'this is a test of the OpenAI realtime api.'.")
         await asyncio.sleep(2)
         agent.edge.open_demo(call)
->>>>>>> 14f3427a
         await agent.finish()  # run till the call ends
 
 
