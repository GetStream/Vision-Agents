--- conflicted
+++ resolved
@@ -44,7 +44,6 @@
 - If the user's audio is not clear (e.g., ambiguous input/background noise/silent/unintelligible) or you didn't fully understand, ask for clarification.
 """
         ),
-<<<<<<< HEAD
         # Enable video input and set a conservative default frame rate for realtime responsiveness
         llm=Realtime(
             enable_video_input=True,
@@ -52,9 +51,6 @@
             video_width=854,
             video_height=480,
         ),
-=======
-        llm=openai.Realtime(),
->>>>>>> 4d46b1ca
         processors=[],  # processors can fetch extra data, check images/audio data or transform video
     )
 
