--- conflicted
+++ resolved
@@ -5,24 +5,6 @@
 from dotenv import load_dotenv
 from getstream.plugins import DeepgramSTT, ElevenLabsTTS
 from stream_agents.processors.tavus_processor import TavusProcessor
-<<<<<<< HEAD
-from stream_agents.turn_detection import FalTurnDetection
-from stream_agents.llm import OpenAILLM
-from stream_agents import Agent, Stream, StreamEdge, start_dispatcher, open_demo
-
-load_dotenv()
-
-
-async def start_agent() -> None:
-    # Get Tavus configuration from environment
-    tavus_api_key = os.getenv("TAVUS_KEY")
-    tavus_replica_id = os.getenv("TAVUS_REPLICA_ID", "rfe12d8b9597")  # Default from docs
-    tavus_persona_id = os.getenv("TAVUS_PERSONA_ID", "pdced222244b")  # Default from docs
-    
-    if not tavus_api_key:
-        raise ValueError("TAVUS_KEY environment variable is required")
-
-=======
 from stream_agents.llm import OpenAILLM
 from stream_agents import Agent, Stream, StreamEdge, start_dispatcher, open_demo
 
@@ -42,7 +24,6 @@
     if not tavus_api_key:
         raise ValueError("TAVUS_KEY environment variable is required")
 
->>>>>>> fef3be02
     # create a stream client and a user object
     client = Stream.from_env()
     agent_user = client.create_user(name="Tavus AI Avatar Agent")
@@ -54,15 +35,6 @@
         persona_id=tavus_persona_id,
         conversation_name="Stream Video Avatar Session",
         auto_create=True,  # Automatically create Tavus conversation
-<<<<<<< HEAD
-        auto_join=True,    # Automatically join Daily call
-        audio_only=False,  # Full video avatar experience
-        interval=0         # Process every frame for real-time streaming
-    )
-
-    # Log the Tavus conversation details
-    print(f"🎭 Tavus conversation created!")
-=======
         auto_join=True,  # Automatically join Daily call
         audio_only=False,  # Full video avatar experience
         interval=0,  # Process every frame for real-time streaming
@@ -70,20 +42,14 @@
 
     # Log the Tavus conversation details
     print("🎭 Tavus conversation created!")
->>>>>>> fef3be02
     print(f"🔗 Conversation URL: {tavus_processor.conversation_url}")
     print(f"📺 Replica ID: {tavus_replica_id}")
     print(f"🤖 Persona ID: {tavus_persona_id}")
 
     # Create the agent with Tavus processor
     agent = Agent(
-<<<<<<< HEAD
-        edge=StreamEdge(), # low latency edge. clients for React, iOS, Android, RN, Flutter etc.
-        agent_user=agent_user, # the user object for the agent (name, image etc)
-=======
         edge=StreamEdge(),  # low latency edge. clients for React, iOS, Android, RN, Flutter etc.
         agent_user=agent_user,  # the user object for the agent (name, image etc)
->>>>>>> fef3be02
         # Enhanced LLM instructions for avatar interaction
         llm=OpenAILLM(
             name="gpt-4o",
@@ -92,13 +58,8 @@
         tts=ElevenLabsTTS(),
         stt=DeepgramSTT(),
         # Optional turn detection for better conversation flow
-<<<<<<< HEAD
-        #turn_detection=FalTurnDetection(),
-        processors=[tavus_processor], # Tavus processor provides AI avatar video/audio
-=======
         # turn_detection=FalTurnDetection(),
         processors=[tavus_processor],  # Tavus processor provides AI avatar video/audio
->>>>>>> fef3be02
     )
 
     # Create a call
@@ -107,24 +68,14 @@
     # Open the demo UI
     open_demo(call)
 
-<<<<<<< HEAD
-    print(f"🚀 Starting Tavus AI Avatar Agent...")
-    print(f"💡 The agent will stream AI avatar video/audio from Tavus")
-    print(f"🎥 Join the call to interact with your AI avatar!")
-=======
     print("🚀 Starting Tavus AI Avatar Agent...")
     print("💡 The agent will stream AI avatar video/audio from Tavus")
     print("🎥 Join the call to interact with your AI avatar!")
->>>>>>> fef3be02
 
     try:
         # Have the agent join the call/room
         with await agent.join(call):
-<<<<<<< HEAD
-            await agent.finish() # run till the call ends
-=======
             await agent.finish()  # run till the call ends
->>>>>>> fef3be02
     except Exception as e:
         print(f"❌ Error during agent execution: {e}")
     finally:
