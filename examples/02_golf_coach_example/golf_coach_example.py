import asyncio
from uuid import uuid4

from dotenv import load_dotenv

from vision_agents.core import User, Agent
from vision_agents.plugins import getstream, ultralytics, gemini

load_dotenv()


async def start_agent() -> None:
    agent = Agent(
        edge=getstream.Edge(),  # use stream for edge video transport
        agent_user=User(name="AI golf coach"),
        instructions="Read @golf_coach.md",  # read the golf coach markdown instructions
<<<<<<< HEAD
        llm=gemini.Realtime(fps=10),  # Careful with FPS can get expensive
=======
        llm=gemini.Realtime(fps=3),  # Careful with FPS can get expensive
>>>>>>> 3cb339b3
        # llm=openai.Realtime(fps=10), use this to switch to openai
        processors=[
            ultralytics.YOLOPoseProcessor(model_path="yolo11n-pose.pt")
        ],  # realtime pose detection with yolo
    )

    # create a call, some other video networks call this a room
    call = agent.edge.client.video.call("default", str(uuid4()))

    # join the call and open a demo env
    with await agent.join(call):
        await agent.edge.open_demo(call)
        # all LLMs support a simple_response method and a more advanced native method (so you can always use the latest LLM features)
        await agent.llm.simple_response(
            text="Say hi. After the user does their golf swing offer helpful feedback."
        )
        # Gemini's native API is available here
        # agent.llm.send_realtime_input(text="Hello world")
        await agent.finish()  # run till the call ends


if __name__ == "__main__":
    asyncio.run(start_agent())<|MERGE_RESOLUTION|>--- conflicted
+++ resolved
@@ -14,11 +14,7 @@
         edge=getstream.Edge(),  # use stream for edge video transport
         agent_user=User(name="AI golf coach"),
         instructions="Read @golf_coach.md",  # read the golf coach markdown instructions
-<<<<<<< HEAD
-        llm=gemini.Realtime(fps=10),  # Careful with FPS can get expensive
-=======
         llm=gemini.Realtime(fps=3),  # Careful with FPS can get expensive
->>>>>>> 3cb339b3
         # llm=openai.Realtime(fps=10), use this to switch to openai
         processors=[
             ultralytics.YOLOPoseProcessor(model_path="yolo11n-pose.pt")
