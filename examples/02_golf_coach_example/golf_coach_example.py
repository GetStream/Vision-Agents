import asyncio
from uuid import uuid4

from dotenv import load_dotenv

from vision_agents.core import User, Agent
from vision_agents.plugins import getstream, ultralytics, gemini, moondream

load_dotenv()


async def start_agent() -> None:
    agent = Agent(
        edge=getstream.Edge(),  # use stream for edge video transport
        agent_user=User(name="AI golf coach"),
        instructions="Read @golf_coach.md",  # read the golf coach markdown instructions
        llm=gemini.Realtime(fps=3),  # Careful with FPS can get expensive
        # llm=openai.Realtime(fps=10), use this to switch to openai
        processors=[
<<<<<<< HEAD
            moondream.MoondreamProcessor(detect_objects=["watch", "eyes", "face"])
=======
            ultralytics.YOLOPoseProcessor(model_path="yolo11n-pose.pt")
>>>>>>> f603ab79
        ],  # realtime pose detection with yolo
    )

    # create a call, some other video networks call this a room
    call = agent.edge.client.video.call("default", str(uuid4()))

    # join the call and open a demo env
    with await agent.join(call):
        await agent.edge.open_demo(call)
        # all LLMs support a simple_response method and a more advanced native method (so you can always use the latest LLM features)
        await agent.llm.simple_response(
            text="Say hi. After the user does their golf swing offer helpful feedback."
        )
        # Gemini's native API is available here
        # agent.llm.send_realtime_input(text="Hello world")
        await agent.finish()  # run till the call ends


if __name__ == "__main__":
    asyncio.run(start_agent())<|MERGE_RESOLUTION|>--- conflicted
+++ resolved
@@ -4,7 +4,7 @@
 from dotenv import load_dotenv
 
 from vision_agents.core import User, Agent
-from vision_agents.plugins import getstream, ultralytics, gemini, moondream
+from vision_agents.plugins import getstream, ultralytics, gemini
 
 load_dotenv()
 
@@ -17,11 +17,7 @@
         llm=gemini.Realtime(fps=3),  # Careful with FPS can get expensive
         # llm=openai.Realtime(fps=10), use this to switch to openai
         processors=[
-<<<<<<< HEAD
-            moondream.MoondreamProcessor(detect_objects=["watch", "eyes", "face"])
-=======
             ultralytics.YOLOPoseProcessor(model_path="yolo11n-pose.pt")
->>>>>>> f603ab79
         ],  # realtime pose detection with yolo
     )
 
