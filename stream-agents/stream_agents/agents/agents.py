--- conflicted
+++ resolved
@@ -86,18 +86,6 @@
         self.processors = processors or []
         self.queue = ReplyQueue(self)
 
-<<<<<<< HEAD
-        # validation time
-        self._validate_configuration()
-
-        self._prepare_rtc()
-        self._setup_stt()
-        self._setup_turn_detection()
-
-
-
-    async def create_response(self, input: List[ResponseInputItemParam] | str, participant: Participant = None, use_processor_input: bool = True):
-=======
         # Initialize state variables
         self._is_running: bool = False
         self._current_frame = None
@@ -120,7 +108,6 @@
         participant: Participant = None,
         use_processor_input: bool = True,
     ):
->>>>>>> fef3be02
         # gather all processor state
         processor_inputs = []
         if use_processor_input:
@@ -129,14 +116,9 @@
         # standardize on input
         if isinstance(input, str):
             if participant is not None:
-<<<<<<< HEAD
-                role = "user"
-            input = [EasyInputMessageParam(content=input, role=role, type="text")]
-=======
                 input = [EasyInputMessageParam(content=input, role="user", type="message")]
             else:
                 input = [EasyInputMessageParam(content=input, role="system", type="message")]
->>>>>>> fef3be02
 
         logging.info("participant in create response is %s", participant)
         if self.conversation:
@@ -150,49 +132,6 @@
                         user_id = self.agent_user.id
 
                 if i["type"] == "message":
-<<<<<<< HEAD
-                    self.conversation.add_message(i["content"], user_id)
-
-        input = input + processor_inputs
-        # TODO: this returns text, doesn't seem right
-        llm_response = await self.llm.generate(input)
-        await self.queue.resume(
-            llm_response
-        )  # TODO: how does this get access to context/conversation?
-
-    def setup_turn_detection(self):
-        if self.turn_detection:
-            self.logger.info("🎙️ Setting up turn detection listeners")
-            self.turn_detection.start()
-            self.turn_detection.on(TurnEvent.TURN_STARTED.value, self._on_turn_started)
-            self.turn_detection.on(TurnEvent.TURN_ENDED.value, self._on_turn_ended)
-
-    def setup_stt(self):
-        if self.stt:
-            self.logger.info("🎙️ Setting up STT event listeners")
-            self.stt.on("transcript", self._on_transcript)
-            self.stt.on("partial_transcript", self._on_partial_transcript)
-            self.stt.on("error", self._on_stt_error)
-            self._stt_setup = True
-        else:
-            self._stt_setup = False
-
-    async def say(self, text):
-        await self.queue.say_text(self, text)
-
-    async def play_audio(self, pcm):
-        await self.queue.send_audio(pcm)
-
-
-
-    def get_subscription_config(self):
-        return TrackSubscriptionConfig(
-            track_types=[
-                TrackType.TRACK_TYPE_VIDEO,
-                TrackType.TRACK_TYPE_AUDIO,
-            ]
-    )
-=======
                     content = i["content"]
                     if isinstance(content, str):
                         self.conversation.add_message(content, user_id)
@@ -207,7 +146,6 @@
         else:
             llm_response = "No LLM configured"
         await self.queue.resume(llm_response)
->>>>>>> fef3be02
 
     def processor_inputs(self) -> List[ResponseInputItemParam]:
         """
@@ -253,11 +191,8 @@
             self.logger.info("🎤 Using traditional STT/TTS mode")
 
         stsContextManager = None
-<<<<<<< HEAD
-        if self.sts_mode:
-=======
+
         if self.sts_mode and self.llm is not None:
->>>>>>> fef3be02
             stsContextManager = await self.llm.connect(call, self.agent_user.id)
 
         # Traditional mode - use WebRTC connection
@@ -265,101 +200,6 @@
         subscription_config = SubscriptionConfig(
             default=self._get_subscription_config()
         )
-<<<<<<< HEAD
-
-        async with (
-            await rtc.join(
-                call, self.agent_user.id, subscription_config=subscription_config
-            ) as connection,
-            stsContextManager or nullcontext() as stsConnection,
-        ):
-            self._connection = connection
-            self._sts_connection = stsConnection
-            self._is_running = True
-
-            self.logger.info(f"🤖 Agent joined call: {call.id}")
-
-            # Set up audio and video tracks together to avoid SDP issues
-            audio_track = self._audio_track if self.publish_audio else None
-            video_track = self._video_track if self.publish_video else None
-
-            if audio_track or video_track:
-                await connection.add_tracks(audio=audio_track, video=video_track)
-                if audio_track:
-                    self.logger.debug("🤖 Agent ready to speak")
-                if video_track:
-                    self.logger.debug("🎥 Agent ready to publish video")
-
-            # Set up STS audio forwarding if in STS mode
-            if self.sts_mode and self._sts_connection:
-                self.logger.info("🎥 STS audio. Forward from openAI to Stream")
-                await self._setup_sts_audio_forwarding(stsConnection, connection)
-
-            # Set up event handlers for audio processing
-            await self._listen_to_audio_and_video()
-
-            # listen to what the realtime model says
-            if self.sts_mode:
-
-                async def process_sts_events():
-                    try:
-                        # TODO: some method to receive audio
-                        async for event in stsConnection:
-                            # also see https://platform.openai.com/docs/api-reference/realtime_server_events/input_audio_buffer/speech_stopped
-                            # TODO: implement https://github.com/openai/openai-python/blob/main/examples/realtime/push_to_talk_app.py#L167
-                            self.logger.debug(f"🔔 STS Event: {event.type}")
-                            # Handle any STS-specific events here if needed
-                    except Exception as e:
-                        self.logger.error(f"❌ Error processing STS events: {e}")
-                        self.logger.error(traceback.format_exc())
-
-                # Start STS event processing in background
-                sts_task = asyncio.create_task(process_sts_events())
-
-            # Send initial greeting, if the LLM is configured to do so
-            if self.llm:
-                self.llm.conversation_started(self)
-
-            # Keep the agent running and listening
-            self.logger.info("🎧 Agent is active - press Ctrl+C to stop")
-            try:
-                # Wait for the connection to stay alive
-                await connection.wait()
-            except Exception as e:
-                self.logger.error(f"❌ Error while waiting for connection: {e}")
-                self.logger.error(traceback.format_exc())
-
-            from .agent_session import AgentSessionContextManager
-
-            return AgentSessionContextManager(self)
-
-
-    async def say(self, text):
-        await self.queue.say_text(self, text)
-
-    async def play_audio(self, pcm):
-        await self.queue.send_audio(pcm)
-
-    def _setup_turn_detection(self):
-        if self.turn_detection:
-            self.logger.info("🎙️ Setting up turn detection listeners")
-            self.turn_detection.on(TurnEvent.TURN_STARTED.value, self._on_turn_started)
-            self.turn_detection.on(TurnEvent.TURN_ENDED.value, self._on_turn_ended)
-            self.turn_detection.start()
-
-    def _setup_stt(self):
-        if self.stt:
-            self.logger.info("🎙️ Setting up STT event listeners")
-            self.stt.on("transcript", self._on_transcript)
-            self.stt.on("partial_transcript", self._on_partial_transcript)
-            self.stt.on("error", self._on_stt_error)
-            self._stt_setup = True
-        else:
-            self._stt_setup = False
-
-
-
-=======
 
         async with (
             await rtc.join(
@@ -451,7 +291,6 @@
         else:
             self._stt_setup = False
 
->>>>>>> fef3be02
     def _get_subscription_config(self):
         return TrackSubscriptionConfig(
             track_types=[
@@ -605,10 +444,6 @@
             try:
                 video_frame = await asyncio.wait_for(track.recv(), timeout=5.0)
                 if video_frame:
-<<<<<<< HEAD
-
-=======
->>>>>>> fef3be02
                     if hasImageProcessers:
                         img = video_frame.to_image()
 
@@ -675,11 +510,7 @@
 
     async def _on_stt_error(self, error):
         """Handle STT service errors."""
-<<<<<<< HEAD
-        print("HEY ERROR", error);
-=======
         print("HEY ERROR", error)
->>>>>>> fef3be02
         self.logger.error(f"❌ STT Error: {error}")
 
     async def _process_transcription(
@@ -765,19 +596,7 @@
                 )
 
     def _prepare_rtc(self):
-<<<<<<< HEAD
-        # Initialize common variables
-        self._current_frame = None
-        self._interval_task = None
-        self._is_running = False
-        self._callback_executed = False
-
-        self._connection: Optional[rtc.RTCConnection] = None
-        self._audio_track: Optional[audio_track.AudioStreamTrack] = None
-        self._video_track: Optional[VideoStreamTrack] = None
-=======
         # Variables are now initialized in __init__
->>>>>>> fef3be02
 
         # Set up audio track if TTS is available
         if self.publish_audio:
