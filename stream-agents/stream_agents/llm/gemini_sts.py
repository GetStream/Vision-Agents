"""
Gemini Live STS Model Implementation

This module provides a Gemini Live API implementation that can be used
with the Agent class for Speech-to-Speech functionality with native audio mode.
"""

from __future__ import annotations

import base64
import logging
import os
from typing import Any, Dict, List, Optional

try:
    from google import genai
    from google.genai import types
except ImportError:
    genai = None  # type: ignore
    types = None  # type: ignore

from .llm import RealtimeLLM


class GeminiLiveModel(RealtimeLLM):
    """
    Gemini Live implementation for use with Stream Agents.

    This class provides a wrapper around Google's Gemini Live API
    for real-time speech-to-speech with native audio capabilities.

    Example usage:
        # Basic usage with native audio
        sts_model = GeminiLiveModel(
            api_key="your-gemini-api-key",
            model="gemini-2.5-flash-preview-native-audio-dialog",
            instructions="You are a helpful assistant."
        )

        agent = Agent(
            llm=sts_model
        )

        await agent.join(call)
    """

    def __init__(
        self,
        api_key: Optional[str] = None,
        model: str = "gemini-2.5-flash-preview-native-audio-dialog",
        instructions: Optional[str] = None,
        tools: Optional[List[Dict[str, Any]]] = None,
        response_modalities: Optional[List[str]] = None,
        voice_config: Optional[Dict[str, Any]] = None,
        **kwargs: Any,
    ):
        """
        Initialize the Gemini Live model.

        Args:
            api_key: Google AI API key (if not using GOOGLE_API_KEY env var)
            model: Model name (default: "gemini-2.5-flash-preview-native-audio-dialog" for native audio)
            instructions: System instructions for the assistant
            tools: List of tools/functions the assistant can call
            response_modalities: Response modalities (e.g., ["AUDIO"])
            voice_config: Voice configuration settings
            **kwargs: Additional configuration options
        """
        super().__init__()
        
        if genai is None:
            raise ImportError(
                "google-genai package is required for Gemini Live API. "
                "Install with: pip install google-genai"
            )

        self.api_key = (
            api_key or os.getenv("GOOGLE_API_KEY") or os.getenv("GEMINI_API_KEY")
        )
        if not self.api_key:
            raise ValueError(
                "GOOGLE_API_KEY or GEMINI_API_KEY not provided and not found in environment"
            )

        self.model = model
        self.instructions = instructions
        self.response_modalities = response_modalities or ["AUDIO"]
        self.voice_config = voice_config or {}
        self.kwargs = kwargs

        # Initialize the Google GenAI client
        self._client = genai.Client(api_key=self.api_key)
        self._session_manager = None
        self._is_connected = False

        self.logger.info(f"Initialized Gemini Live model: {model}")

    async def connect(self, call, agent_user_id: str = "assistant"):
        """
        Connect to a Stream video call and establish Gemini Live session.

        Args:
            call: Stream video call object
            agent_user_id: User ID for the agent

        Returns:
            Connection object that can be used to iterate over events
        """
        self.logger.info(f"Connecting Gemini Live to call {call.id}")

        # Build configuration for Gemini Live
        config: Dict[str, Any] = {
            "response_modalities": self.response_modalities,
        }

        if self.instructions:
<<<<<<< HEAD
            config["system_instruction"] = self.instructions
            
        # Add function tools if available
        gemini_tools = self.function_registry.get_gemini_tools()
        if gemini_tools:
            config["tools"] = gemini_tools
            
=======
            config["system_instruction"] = [self.instructions]

        if self.tools:
            config["tools"] = [self.tools]

>>>>>>> fef3be02
        # Add any additional configuration
        config.update(self.kwargs)

        try:
            # Get the async context manager for Gemini Live API
            self._session_manager = self._client.aio.live.connect(
                model=self.model, config=config  # type: ignore
            )

            self._is_connected = True
            connection = GeminiLiveConnection(
                self, call, agent_user_id, self._session_manager
            )

            self.logger.info("✅ Gemini Live connected successfully")
            return connection

        except Exception as e:
            self.logger.error(f"❌ Failed to connect to Gemini Live: {e}")
            raise

    @property
    def is_connected(self) -> bool:
        """Check if the session is currently active."""
        return self._is_connected

    def __repr__(self) -> str:
        """String representation of the model."""
        return f"GeminiLiveModel(model='{self.model}', connected={self._is_connected})"


class GeminiLiveConnection:
    """Connection wrapper for Gemini Live API."""

    def __init__(
        self, sts_model: GeminiLiveModel, call, agent_user_id: str, session_manager
    ):
        self.sts_model = sts_model
        self.call = call
        self.agent_user_id = agent_user_id
        self.session_manager = session_manager
        self.session = None
        self.logger = sts_model.logger
        self._audio_callbacks: List[Any] = []

    async def __aenter__(self):
        """Enter the async context and establish the Gemini Live session."""
        self.session = await self.session_manager.__aenter__()
        return self

    async def __aexit__(self, exc_type, exc_val, exc_tb):
        """Clean up the connection."""
        try:
            if self.session_manager:
                await self.session_manager.__aexit__(exc_type, exc_val, exc_tb)
            self.sts_model._is_connected = False
            self.sts_model._session_manager = None
        except Exception as e:
            self.logger.error(f"Error during cleanup: {e}")
        return False

    def on_audio(self, callback):
        """Register a callback for audio data."""
        self._audio_callbacks.append(callback)

    async def send(self, event: Dict[str, Any]):
        """Send an event to Gemini Live API."""
        if not self.session:
            raise RuntimeError("Not connected to Gemini Live")

        # Handle different event types
        if event.get("type") == "input_audio_buffer.append":
            # Convert base64 audio to the format expected by Gemini
            audio_data = base64.b64decode(event["audio"])

            # Send audio to Gemini Live
            await self.session.send_realtime_input(
                audio=types.Blob(data=audio_data, mime_type="audio/pcm;rate=16000")
            )

        else:
            self.logger.warning(f"Unhandled event type: {event.get('type')}")

    async def send_audio(self, audio_data: bytes):
        """Send raw audio data to Gemini Live."""
        if not self.session:
            raise RuntimeError("Not connected to Gemini Live")

        self.logger.debug(f"📤 Sending {len(audio_data)} bytes of audio to Gemini Live")

        # Send audio directly to Gemini Live
        await self.session.send_realtime_input(
            audio=types.Blob(data=audio_data, mime_type="audio/pcm;rate=16000")
        )

    def __aiter__(self):
        return self

    async def __anext__(self):
        """Iterate over events from Gemini Live."""
        if not self.session:
            raise StopAsyncIteration

        try:
            # Receive response from Gemini Live
            async for response in self.session.receive():
                self.logger.debug(f"📥 Received Gemini Live response: {type(response)}")

                # Handle audio data
                if response.data is not None:
                    self.logger.info(
                        f"🎵 Received audio data from Gemini Live: {len(response.data)} bytes"
                    )
                    # Forward audio to registered callbacks
                    for callback in self._audio_callbacks:
                        try:
                            await callback(response.data)
                        except Exception as e:
                            self.logger.error(f"Error in audio callback: {e}")
<<<<<<< HEAD
                
                # Check for function calls
                if hasattr(response, 'server_content') and response.server_content:
                    if hasattr(response.server_content, 'function_call') and response.server_content.function_call:
                        await self._handle_function_call(response.server_content.function_call)
                    elif hasattr(response.server_content, 'model_turn') and response.server_content.model_turn:
=======

                # Check for other response types
                if hasattr(response, "server_content") and response.server_content:
                    if (
                        hasattr(response.server_content, "model_turn")
                        and response.server_content.model_turn
                    ):
>>>>>>> fef3be02
                        self.logger.debug("📝 Received model turn from Gemini Live")
                    elif (
                        hasattr(response.server_content, "turn_complete")
                        and response.server_content.turn_complete
                    ):
                        self.logger.debug("✅ Turn complete from Gemini Live")

                # Create a mock event structure for compatibility
                class GeminiEvent:
                    def __init__(self, event_type: str, data: Any = None):
                        self.type = event_type
                        self.data = data

                # Return event based on response type
                if response.data is not None:
                    return GeminiEvent("audio.data", response.data)
                elif hasattr(response, "server_content") and response.server_content:
                    if (
                        hasattr(response.server_content, "model_turn")
                        and response.server_content.model_turn
                    ):
                        return GeminiEvent("response.audio_transcript.done")
                    elif (
                        hasattr(response.server_content, "turn_complete")
                        and response.server_content.turn_complete
                    ):
                        return GeminiEvent("response.done")

                # Default event
                return GeminiEvent("session.updated")

        except Exception as e:
            self.logger.error(f"Error receiving from Gemini Live: {e}")
            import traceback

            self.logger.error(traceback.format_exc())
            raise StopAsyncIteration

    async def _handle_function_call(self, function_call):
        """Handle function calls from Gemini Live."""
        try:
            function_name = function_call.name
            arguments = function_call.args
            
            self.logger.info(f"Gemini calling function: {function_name} with args: {arguments}")
            
            # Execute the function
            result = await self.sts_model.function_registry.call_function(
                function_name, 
                arguments
            )
            
            # Send function result back to Gemini
            await self.session.send_realtime_input(
                function_response=types.FunctionResponse(
                    name=function_name,
                    response=result
                )
            )
            
            self.logger.info(f"Function {function_name} executed successfully")
            
        except Exception as e:
            self.logger.error(f"Error executing function {function_call.name}: {e}")
            # Send error response back to Gemini
            await self.session.send_realtime_input(
                function_response=types.FunctionResponse(
                    name=function_call.name,
                    response={"error": str(e)}
                )
            )

    @property
    def connection(self):
        """Provide access to the connection for sending events."""
        return self


# Backward compatibility - keep the old class name as an alias
GeminiSTS = GeminiLiveModel<|MERGE_RESOLUTION|>--- conflicted
+++ resolved
@@ -114,7 +114,6 @@
         }
 
         if self.instructions:
-<<<<<<< HEAD
             config["system_instruction"] = self.instructions
             
         # Add function tools if available
@@ -122,13 +121,6 @@
         if gemini_tools:
             config["tools"] = gemini_tools
             
-=======
-            config["system_instruction"] = [self.instructions]
-
-        if self.tools:
-            config["tools"] = [self.tools]
-
->>>>>>> fef3be02
         # Add any additional configuration
         config.update(self.kwargs)
 
@@ -248,22 +240,12 @@
                             await callback(response.data)
                         except Exception as e:
                             self.logger.error(f"Error in audio callback: {e}")
-<<<<<<< HEAD
                 
                 # Check for function calls
                 if hasattr(response, 'server_content') and response.server_content:
                     if hasattr(response.server_content, 'function_call') and response.server_content.function_call:
                         await self._handle_function_call(response.server_content.function_call)
                     elif hasattr(response.server_content, 'model_turn') and response.server_content.model_turn:
-=======
-
-                # Check for other response types
-                if hasattr(response, "server_content") and response.server_content:
-                    if (
-                        hasattr(response.server_content, "model_turn")
-                        and response.server_content.model_turn
-                    ):
->>>>>>> fef3be02
                         self.logger.debug("📝 Received model turn from Gemini Live")
                     elif (
                         hasattr(response.server_content, "turn_complete")
