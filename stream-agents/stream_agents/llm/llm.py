'''
Requirements
- support image, text, functools etc as input

Questions
- Do we expose incoming audio as a track or queue, or just a callback?

Audio is forwarded like this atm in the kickboxing_example

@ai_connection.on("audio")
async def on_audio(pcm: PcmData, user):
    if user.user_id == player_user_id and g_session:
        await g_session.send_realtime_input(
            audio=types.Blob(
                data=pcm.samples.astype(np.int16).tobytes(),
                mime_type="audio/pcm;rate=48000"
            )
        )

In the kickboxing example it does this for playout

audio_in_queue.put_nowait(data)

asyncio.create_task(play_audio(audio_in_queue, audio_track))
async def play_audio(audio_in_queue, audio_track):
    """Play audio responses from Gemini Live"""
    while True:
        bytestream = await audio_in_queue.get()
        await audio_track.write(bytestream)

'''


class LLM:
    sts: bool = False

    def create_response(self, *args, **kwargs):
        # Follow openAI style response?
        pass


class RealtimeLLM(LLM):
<<<<<<< HEAD
    '''
    We need to standardize connect and attaching audio in/ audio out and video in
    '''
    sts : bool = True
=======
    """
    We need to standardize connect and attaching audio in/ audio out and video in
    """

    sts: bool = True
>>>>>>> fef3be02

    def connect(self):
        pass

    def attach_incoming_audio(self, track):
        pass

    def attach_incoming_video(self, track):
<<<<<<< HEAD
        pass

    def attach_outgoing_audio(self, track):
=======
>>>>>>> fef3be02
        pass

    def attach_outgoing_audio(self, track):
        pass<|MERGE_RESOLUTION|>--- conflicted
+++ resolved
@@ -40,18 +40,11 @@
 
 
 class RealtimeLLM(LLM):
-<<<<<<< HEAD
-    '''
-    We need to standardize connect and attaching audio in/ audio out and video in
-    '''
-    sts : bool = True
-=======
     """
     We need to standardize connect and attaching audio in/ audio out and video in
     """
 
     sts: bool = True
->>>>>>> fef3be02
 
     def connect(self):
         pass
@@ -60,12 +53,6 @@
         pass
 
     def attach_incoming_video(self, track):
-<<<<<<< HEAD
-        pass
-
-    def attach_outgoing_audio(self, track):
-=======
->>>>>>> fef3be02
         pass
 
     def attach_outgoing_audio(self, track):
