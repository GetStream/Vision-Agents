--- conflicted
+++ resolved
@@ -34,10 +34,7 @@
 
     def input(self) -> Any:
         pass
-<<<<<<< HEAD
-=======
 
->>>>>>> fef3be02
 
 class IntervalProcessor(BaseProcessor):
     # TODO: add interval loop
