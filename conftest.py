"""
Root conftest.py - Shared fixtures for all tests.

Pytest automatically discovers fixtures defined here and makes them
available to all tests in the project, including plugin tests.
"""

import asyncio
import os

import av
import numpy as np
import pytest
from dotenv import load_dotenv
<<<<<<< HEAD
=======
from torchvision.io.video import av
>>>>>>> f603ab79

from vision_agents.core.edge.types import PcmData
from vision_agents.core.stt.events import STTTranscriptEvent, STTErrorEvent

load_dotenv()


class STTSession:
    """Helper class for testing STT implementations.

    Automatically subscribes to transcript and error events,
    collects them, and provides a convenient wait method.
    """

    def __init__(self, stt):
        """Initialize STT session with an STT object.

        Args:
            stt: STT implementation to monitor
        """
        self.stt = stt
        self.transcripts = []
        self.errors = []
        self._event = asyncio.Event()

        # Subscribe to events
        @stt.events.subscribe
        async def on_transcript(event: STTTranscriptEvent):
            self.transcripts.append(event)
            self._event.set()

        @stt.events.subscribe
        async def on_error(event: STTErrorEvent):
            self.errors.append(event.error)
            self._event.set()

        self._on_transcript = on_transcript
        self._on_error = on_error

    async def wait_for_result(self, timeout: float = 30.0):
        """Wait for either a transcript or error event.

        Args:
            timeout: Maximum time to wait in seconds

        Raises:
            asyncio.TimeoutError: If no result received within timeout
        """
        # Allow event subscriptions to be processed
        await asyncio.sleep(0.01)

        # Wait for an event
        await asyncio.wait_for(self._event.wait(), timeout=timeout)

    def get_full_transcript(self) -> str:
        """Get full transcription text from all transcript events.

        Returns:
            Combined text from all transcripts
        """
        return " ".join(t.text for t in self.transcripts)


def get_assets_dir():
    """Get the test assets directory path."""
    return os.path.join(os.path.dirname(__file__), "tests", "test_assets")


@pytest.fixture(scope="session")
def assets_dir():
    """Fixture providing the test assets directory path."""
    return get_assets_dir()


@pytest.fixture
def mia_audio_16khz():
    """Load mia.mp3 and convert to 16kHz PCM data."""
    audio_file_path = os.path.join(get_assets_dir(), "mia.mp3")

    # Load audio file using PyAV
    container = av.open(audio_file_path)
    audio_stream = container.streams.audio[0]
    original_sample_rate = audio_stream.sample_rate
    target_rate = 16000

    # Create resampler if needed
    resampler = None
    if original_sample_rate != target_rate:
        resampler = av.AudioResampler(format="s16", layout="mono", rate=target_rate)

    # Read all audio frames
    samples = []
    for frame in container.decode(audio_stream):
        # Resample if needed
        if resampler:
            frame = resampler.resample(frame)[0]

        # Convert to numpy array
        frame_array = frame.to_ndarray()
        if len(frame_array.shape) > 1:
            # Convert stereo to mono
            frame_array = np.mean(frame_array, axis=0)
        samples.append(frame_array)

    # Concatenate all samples
    samples = np.concatenate(samples)

    # Convert to int16
    samples = samples.astype(np.int16)
    container.close()

    # Create PCM data
    pcm = PcmData(samples=samples, sample_rate=target_rate, format="s16")

    return pcm


@pytest.fixture
def mia_audio_48khz():
    """Load mia.mp3 and convert to 48kHz PCM data."""
    audio_file_path = os.path.join(get_assets_dir(), "mia.mp3")

    # Load audio file using PyAV
    container = av.open(audio_file_path)
    audio_stream = container.streams.audio[0]
    original_sample_rate = audio_stream.sample_rate
    target_rate = 48000

    # Create resampler if needed
    resampler = None
    if original_sample_rate != target_rate:
        resampler = av.AudioResampler(format="s16", layout="mono", rate=target_rate)

    # Read all audio frames
    samples = []
    for frame in container.decode(audio_stream):
        # Resample if needed
        if resampler:
            frame = resampler.resample(frame)[0]

        # Convert to numpy array
        frame_array = frame.to_ndarray()
        if len(frame_array.shape) > 1:
            # Convert stereo to mono
            frame_array = np.mean(frame_array, axis=0)
        samples.append(frame_array)

    # Concatenate all samples
    samples = np.concatenate(samples)

    # Convert to int16
    samples = samples.astype(np.int16)
    container.close()

    # Create PCM data
    pcm = PcmData(samples=samples, sample_rate=target_rate, format="s16")

    return pcm


@pytest.fixture
def golf_swing_image():
    """Load golf_swing.png image and return as bytes."""
    image_file_path = os.path.join(get_assets_dir(), "golf_swing.png")

    with open(image_file_path, "rb") as f:
        image_bytes = f.read()

    return image_bytes


@pytest.fixture
async def bunny_video_track():
    """Create RealVideoTrack from video file."""
    from aiortc import VideoStreamTrack

    video_file_path = os.path.join(get_assets_dir(), "bunny_3s.mp4")

    class RealVideoTrack(VideoStreamTrack):
        def __init__(self, video_path, max_frames=None):
            super().__init__()
            self.container = av.open(video_path)
            self.video_stream = self.container.streams.video[0]
            self.frame_count = 0
            self.max_frames = max_frames
            self.frame_duration = 1.0 / 15.0  # 15 fps

        async def recv(self):
            if self.max_frames is not None and self.frame_count >= self.max_frames:
                raise asyncio.CancelledError("No more frames")

            try:
                for frame in self.container.decode(self.video_stream):
                    if frame is None:
                        raise asyncio.CancelledError("End of video stream")

                    self.frame_count += 1
                    frame = frame.to_rgb()
                    await asyncio.sleep(self.frame_duration)
                    return frame

                raise asyncio.CancelledError("End of video stream")

            except asyncio.CancelledError:
                raise
            except Exception as e:
                if "End of file" in str(e) or "avcodec_send_packet" in str(e):
                    raise asyncio.CancelledError("End of video stream")
                else:
                    print(f"Error reading video frame: {e}")
                    raise asyncio.CancelledError("Video read error")

    track = RealVideoTrack(video_file_path, max_frames=None)
    try:
        yield track
    finally:
        track.container.close()<|MERGE_RESOLUTION|>--- conflicted
+++ resolved
@@ -8,14 +8,10 @@
 import asyncio
 import os
 
-import av
 import numpy as np
 import pytest
 from dotenv import load_dotenv
-<<<<<<< HEAD
-=======
 from torchvision.io.video import av
->>>>>>> f603ab79
 
 from vision_agents.core.edge.types import PcmData
 from vision_agents.core.stt.events import STTTranscriptEvent, STTErrorEvent
