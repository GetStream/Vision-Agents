[build-system]
requires = ["hatchling", "hatch-vcs", "setuptools-scm"]
build-backend = "hatchling.build"

[tool.uv.sources]
vision-agents = { workspace = true }
vision-agents-plugins-anthropic = { workspace = true }
vision-agents-plugins-aws = { workspace = true }
vision-agents-plugins-cartesia = { workspace = true }
vision-agents-plugins-deepgram = { workspace = true }
vision-agents-plugins-elevenlabs = { workspace = true }
vision-agents-plugins-fal = { workspace = true }
vision-agents-plugins-fish = { workspace = true }
vision-agents-plugins-gemini = { workspace = true }
vision-agents-plugins-kokoro = { workspace = true }
vision-agents-plugins-openai = { workspace = true }
vision-agents-plugins-openrouter = { workspace = true }
vision-agents-plugins-xai = { workspace = true }
vision-agents-plugins-getstream = { workspace = true }
vision-agents-plugins-ultralytics = { workspace = true }
vision-agents-plugins-krisp = { workspace = true }
vision-agents-plugins-smart-turn = { workspace = true }
vision-agents-plugins-wizper = { workspace = true }
<<<<<<< HEAD
vision-agents-plugins-heygen = { workspace = true }
=======
vision-agents-plugins-vogent = { workspace = true }

[tool.uv]
# Workspace-level override to resolve numpy version conflicts
# vogent-turn requires numpy<2.0, so we override to use 1.26.x
override-dependencies = [
    "numpy>=1.26.0,<2.0"
]
>>>>>>> 4bc269bc

[tool.uv.workspace]
members = [
    "agents-core",
    "plugins/anthropic",
    "plugins/aws",
    "plugins/cartesia",
    "plugins/deepgram",
    "plugins/elevenlabs",
    "plugins/fish",
    "plugins/gemini",
    "plugins/kokoro",
    "plugins/openai",
    "plugins/openrouter",
    "plugins/xai",
    "plugins/getstream",
    "plugins/ultralytics",
    "plugins/krisp",
    "plugins/smart_turn",
    "plugins/wizper",
<<<<<<< HEAD
    "plugins/heygen"
=======
    "plugins/vogent"
>>>>>>> 4bc269bc
]
exclude = [
"**/__pycache__",
"**/tests/__pycache__",
"**/*.pyc",
"**/dist/",
"**/*.egg-info/",
"**/.pytest_cache/",
"**/.mypy_cache/",
"**/.ruff_cache/",
"examples/",
"**/test*",
]

[dependency-groups]
dev = [
    "ruff",
    "mypy",
    "pip>=25.2",
    "pytest",
    "pytest-xdist",
    "pytest-asyncio",
    "python-dotenv",
    "pre-commit",
    "scalene>=1.5.54",
    "fastmcp>=2.12.3",
    "opentelemetry-exporter-otlp>=1.37.0",
    "pytest-timeout>=2.4.0",
    "hatch-vcs>=0.5.0",
    "hatch>=1.14.2",
]

[tool.mypy]
python_version = "3.12"
mypy_path = ["agents-core"]
# Gradual typing → can tighten over time
ignore_missing_imports = true
check_untyped_defs = true
namespace_packages = true
explicit_package_bases = true

[tool.hatch.version]
source = "vcs"
raw-options = {  search_parent_directories = true, fallback_version = "0.0.0" }<|MERGE_RESOLUTION|>--- conflicted
+++ resolved
@@ -21,9 +21,7 @@
 vision-agents-plugins-krisp = { workspace = true }
 vision-agents-plugins-smart-turn = { workspace = true }
 vision-agents-plugins-wizper = { workspace = true }
-<<<<<<< HEAD
 vision-agents-plugins-heygen = { workspace = true }
-=======
 vision-agents-plugins-vogent = { workspace = true }
 
 [tool.uv]
@@ -32,7 +30,6 @@
 override-dependencies = [
     "numpy>=1.26.0,<2.0"
 ]
->>>>>>> 4bc269bc
 
 [tool.uv.workspace]
 members = [
@@ -53,11 +50,8 @@
     "plugins/krisp",
     "plugins/smart_turn",
     "plugins/wizper",
-<<<<<<< HEAD
-    "plugins/heygen"
-=======
+    "plugins/heygen",
     "plugins/vogent"
->>>>>>> 4bc269bc
 ]
 exclude = [
 "**/__pycache__",
