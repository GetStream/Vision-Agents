[build-system]
requires = ["hatchling", "hatch-vcs", "setuptools-scm"]
build-backend = "hatchling.build"

[tool.uv.sources]
vision-agents = { workspace = true }
vision-agents-plugins-anthropic = { workspace = true }
vision-agents-plugins-aws = { workspace = true }
vision-agents-plugins-cartesia = { workspace = true }
vision-agents-plugins-deepgram = { workspace = true }
vision-agents-plugins-elevenlabs = { workspace = true }
vision-agents-plugins-fal = { workspace = true }
vision-agents-plugins-fish = { workspace = true }
vision-agents-plugins-gemini = { workspace = true }
vision-agents-plugins-kokoro = { workspace = true }
vision-agents-plugins-openai = { workspace = true }
vision-agents-plugins-openrouter = { workspace = true }
vision-agents-plugins-xai = { workspace = true }
vision-agents-plugins-getstream = { workspace = true }
vision-agents-plugins-ultralytics = { workspace = true }
vision-agents-plugins-krisp = { workspace = true }
vision-agents-plugins-smart-turn = { workspace = true }
vision-agents-plugins-wizper = { workspace = true }
<<<<<<< HEAD
vision-agents-plugins-moondream = { workspace = true }
=======
vision-agents-plugins-vogent = { workspace = true }

[tool.uv]
# Workspace-level override to resolve numpy version conflicts
# vogent-turn requires numpy<2.0, so we override to use 1.26.x
override-dependencies = [
    "numpy>=1.26.0,<2.0"
]
>>>>>>> 9bb68cf8

[tool.uv.workspace]
members = [
    "agents-core",
    "plugins/anthropic",
    "plugins/aws",
    "plugins/cartesia",
    "plugins/deepgram",
    "plugins/elevenlabs",
    "plugins/fish",
    "plugins/gemini",
    "plugins/kokoro",
    "plugins/openai",
    "plugins/openrouter",
    "plugins/xai",
    "plugins/getstream",
    "plugins/ultralytics",
    "plugins/krisp",
    "plugins/smart_turn",
    "plugins/wizper",
<<<<<<< HEAD
    "plugins/moondream"
=======
    "plugins/vogent"
>>>>>>> 9bb68cf8
]
exclude = [
"**/__pycache__",
"**/tests/__pycache__",
"**/*.pyc",
"**/dist/",
"**/*.egg-info/",
"**/.pytest_cache/",
"**/.mypy_cache/",
"**/.ruff_cache/",
"examples/",
"**/test*",
]

[dependency-groups]
dev = [
    "ruff",
    "mypy",
    "pip>=25.2",
    "pytest",
    "pytest-xdist",
    "pytest-asyncio",
    "python-dotenv",
    "pre-commit",
    "scalene>=1.5.54",
    "fastmcp>=2.12.3",
    "opentelemetry-exporter-otlp>=1.37.0",
    "pytest-timeout>=2.4.0",
    "hatch-vcs>=0.5.0",
    "hatch>=1.14.2",
]

[tool.mypy]
python_version = "3.12"
mypy_path = ["agents-core"]
# Gradual typing → can tighten over time
ignore_missing_imports = true
check_untyped_defs = true
namespace_packages = true
explicit_package_bases = true

[tool.hatch.version]
source = "vcs"
raw-options = {  search_parent_directories = true, fallback_version = "0.0.0" }<|MERGE_RESOLUTION|>--- conflicted
+++ resolved
@@ -21,9 +21,7 @@
 vision-agents-plugins-krisp = { workspace = true }
 vision-agents-plugins-smart-turn = { workspace = true }
 vision-agents-plugins-wizper = { workspace = true }
-<<<<<<< HEAD
 vision-agents-plugins-moondream = { workspace = true }
-=======
 vision-agents-plugins-vogent = { workspace = true }
 
 [tool.uv]
@@ -32,7 +30,6 @@
 override-dependencies = [
     "numpy>=1.26.0,<2.0"
 ]
->>>>>>> 9bb68cf8
 
 [tool.uv.workspace]
 members = [
@@ -53,11 +50,8 @@
     "plugins/krisp",
     "plugins/smart_turn",
     "plugins/wizper",
-<<<<<<< HEAD
-    "plugins/moondream"
-=======
+    "plugins/moondream",
     "plugins/vogent"
->>>>>>> 9bb68cf8
 ]
 exclude = [
 "**/__pycache__",
