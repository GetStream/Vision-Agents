--- conflicted
+++ resolved
@@ -28,11 +28,6 @@
     "plugins/cartesia",
     "plugins/deepgram",
     "plugins/elevenlabs",
-<<<<<<< HEAD
-    #    "plugins/fal",
-=======
-    #"plugins/fal",
->>>>>>> 93a831e8
     "plugins/gemini",
     "plugins/kokoro",
     "plugins/moonshine",
