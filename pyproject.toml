--- conflicted
+++ resolved
@@ -25,11 +25,8 @@
 vision-agents-plugins-moondream = { workspace = true }
 vision-agents-plugins-vogent = { workspace = true }
 vision-agents-plugins-fast-whisper = { workspace = true }
-<<<<<<< HEAD
 vision-agents-plugins-roboflow = { workspace = true }
-=======
 vision-agents-plugins-decart = { workspace = true }
->>>>>>> 1b272294
 
 [tool.uv]
 # Workspace-level override to resolve numpy version conflicts
@@ -61,11 +58,8 @@
     "plugins/vogent",
     "plugins/moondream",
     "plugins/fast_whisper",
-<<<<<<< HEAD
-    "plugins/roboflow"
-=======
-    "plugins/decart"
->>>>>>> 1b272294
+    "plugins/roboflow",
+    "plugins/decart",
 ]
 exclude = [
 "**/__pycache__",
