[build-system]
requires = ["hatchling", "hatch-vcs", "setuptools-scm"]
build-backend = "hatchling.build"

[tool.uv.sources]
vision-agents = { workspace = true }
vision-agents-plugins-anthropic = { workspace = true }
vision-agents-plugins-aws = { workspace = true }
vision-agents-plugins-cartesia = { workspace = true }
vision-agents-plugins-deepgram = { workspace = true }
vision-agents-plugins-elevenlabs = { workspace = true }
vision-agents-plugins-fal = { workspace = true }
vision-agents-plugins-fish = { workspace = true }
vision-agents-plugins-gemini = { workspace = true }
vision-agents-plugins-kokoro = { workspace = true }
vision-agents-plugins-openai = { workspace = true }
vision-agents-plugins-openrouter = { workspace = true }
vision-agents-plugins-xai = { workspace = true }
vision-agents-plugins-getstream = { workspace = true }
vision-agents-plugins-ultralytics = { workspace = true }
vision-agents-plugins-krisp = { workspace = true }
vision-agents-plugins-smart-turn = { workspace = true }
vision-agents-plugins-wizper = { workspace = true }
<<<<<<< HEAD
vision-agents-plugins-heygen = { workspace = true }
=======
vision-agents-plugins-moondream = { workspace = true }
>>>>>>> 50593368
vision-agents-plugins-vogent = { workspace = true }

[tool.uv]
# Workspace-level override to resolve numpy version conflicts
# vogent-turn requires numpy<2.0, so we override to use 1.26.x
override-dependencies = [
    "numpy>=1.26.0,<2.0"
]

[tool.uv.workspace]
members = [
    "agents-core",
    "plugins/anthropic",
    "plugins/aws",
    "plugins/cartesia",
    "plugins/deepgram",
    "plugins/elevenlabs",
    "plugins/fish",
    "plugins/gemini",
    "plugins/kokoro",
    "plugins/openai",
    "plugins/openrouter",
    "plugins/xai",
    "plugins/getstream",
    "plugins/ultralytics",
    "plugins/krisp",
    "plugins/smart_turn",
    "plugins/wizper",
<<<<<<< HEAD
    "plugins/heygen",
=======
    "plugins/moondream",
>>>>>>> 50593368
    "plugins/vogent"
]
exclude = [
"**/__pycache__",
"**/tests/__pycache__",
"**/*.pyc",
"**/dist/",
"**/*.egg-info/",
"**/.pytest_cache/",
"**/.mypy_cache/",
"**/.ruff_cache/",
"examples/",
"**/test*",
]

[dependency-groups]
dev = [
    "ruff",
    "mypy",
    "pip>=25.2",
    "pytest",
    "pytest-xdist",
    "pytest-asyncio",
    "python-dotenv",
    "pre-commit",
    "scalene>=1.5.54",
    "fastmcp>=2.12.3",
    "opentelemetry-exporter-otlp>=1.37.0",
    "pytest-timeout>=2.4.0",
    "hatch-vcs>=0.5.0",
    "hatch>=1.14.2",
]

[tool.mypy]
python_version = "3.12"
mypy_path = ["agents-core"]
# Gradual typing → can tighten over time
ignore_missing_imports = true
check_untyped_defs = true
namespace_packages = true
explicit_package_bases = true

[tool.hatch.version]
source = "vcs"
raw-options = {  search_parent_directories = true, fallback_version = "0.0.0" }<|MERGE_RESOLUTION|>--- conflicted
+++ resolved
@@ -21,11 +21,8 @@
 vision-agents-plugins-krisp = { workspace = true }
 vision-agents-plugins-smart-turn = { workspace = true }
 vision-agents-plugins-wizper = { workspace = true }
-<<<<<<< HEAD
 vision-agents-plugins-heygen = { workspace = true }
-=======
 vision-agents-plugins-moondream = { workspace = true }
->>>>>>> 50593368
 vision-agents-plugins-vogent = { workspace = true }
 
 [tool.uv]
@@ -54,11 +51,8 @@
     "plugins/krisp",
     "plugins/smart_turn",
     "plugins/wizper",
-<<<<<<< HEAD
     "plugins/heygen",
-=======
     "plugins/moondream",
->>>>>>> 50593368
     "plugins/vogent"
 ]
 exclude = [
