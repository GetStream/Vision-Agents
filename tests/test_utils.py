--- conflicted
+++ resolved
@@ -490,7 +490,6 @@
         assert resampled.samples.ndim == 1
 
 
-<<<<<<< HEAD
 class TestEnsureEvenDimensions:
     """Test suite for ensure_even_dimensions function."""
     
@@ -527,6 +526,3 @@
         
         assert result.pts == 12345
         assert result.time_base == Fraction(1, 30)
-=======
-# Shared fixtures for integration tests
->>>>>>> 406673cd
