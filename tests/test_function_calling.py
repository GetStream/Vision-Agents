--- conflicted
+++ resolved
@@ -4,7 +4,6 @@
 
 import pytest
 from unittest.mock import Mock, patch
-from typing import Any, Optional
 
 from vision_agents.core.llm import FunctionRegistry, function_registry
 from vision_agents.core.llm.llm import LLM
@@ -13,22 +12,6 @@
 from vision_agents.plugins.gemini import LLM as GeminiLLM
 
 
-# Test implementation of LLM for unit tests
-class TestLLM(LLM):
-    """Concrete implementation of LLM for testing."""
-
-    async def _simple_response(
-        self,
-        text: str,
-        processors: Optional[Any] = None,
-        participant: Optional[Any] = None,
-    ):
-        """Mock simple response."""
-        from vision_agents.core.llm.llm import LLMResponseEvent
-
-        return LLMResponseEvent(original=None, text=f"Mock response to: {text}")
-
-
 class TestFunctionRegistry:
     """Test the FunctionRegistry class."""
 
@@ -145,16 +128,9 @@
 class TestLLMFunctionCalling:
     """Test LLM function calling functionality."""
 
-<<<<<<< HEAD
-    @pytest.mark.asyncio
     async def test_llm_function_registration(self):
         """Test that LLM can register functions."""
-        llm = TestLLM()
-=======
-    async def test_llm_function_registration(self):
-        """Test that LLM can register functions."""
-        llm = LLM()
->>>>>>> 4bc269bc
+        llm = LLM()
 
         @llm.register_function(description="Test function")
         def test_func(x: int) -> int:
@@ -165,16 +141,9 @@
         assert len(functions) == 1
         assert functions[0]["name"] == "test_func"
 
-<<<<<<< HEAD
-    @pytest.mark.asyncio
     async def test_llm_get_available_functions(self):
         """Test getting available functions from LLM."""
-        llm = TestLLM()
-=======
-    async def test_llm_get_available_functions(self):
-        """Test getting available functions from LLM."""
-        llm = LLM()
->>>>>>> 4bc269bc
+        llm = LLM()
 
         @llm.register_function(description="Function 1")
         def func1(x: int) -> int:
@@ -194,10 +163,6 @@
 class TestOpenAIFunctionCalling:
     """Test OpenAI function calling functionality."""
 
-<<<<<<< HEAD
-    @pytest.mark.asyncio
-=======
->>>>>>> 4bc269bc
     @patch("vision_agents.plugins.openai.openai_llm.AsyncOpenAI")
     async def test_openai_function_calling_response(self, mock_openai):
         """Test OpenAI function calling response."""
@@ -267,10 +232,6 @@
 class TestClaudeFunctionCalling:
     """Test Claude function calling functionality."""
 
-<<<<<<< HEAD
-    @pytest.mark.asyncio
-=======
->>>>>>> 4bc269bc
     @patch("vision_agents.plugins.anthropic.anthropic_llm.AsyncAnthropic")
     async def test_claude_function_calling_response(self, mock_anthropic):
         """Test Claude function calling response."""
@@ -342,10 +303,6 @@
 class TestGeminiFunctionCalling:
     """Test Gemini function calling functionality."""
 
-<<<<<<< HEAD
-    @pytest.mark.asyncio
-=======
->>>>>>> 4bc269bc
     @patch("vision_agents.plugins.gemini.gemini_llm.genai")
     async def test_gemini_function_calling_response(self, mock_genai):
         """Test Gemini function calling response."""
@@ -389,10 +346,6 @@
         result = llm.call_function("get_weather", {"location": "New York"})
         assert result == "Weather in New York: Sunny, 72°F"
 
-<<<<<<< HEAD
-    @pytest.mark.asyncio
-=======
->>>>>>> 4bc269bc
     @patch("vision_agents.plugins.gemini.gemini_llm.genai")
     async def test_gemini_conversational_response(self, mock_genai):
         """Test Gemini conversational response generation."""
@@ -435,16 +388,9 @@
 class TestFunctionCallingIntegration:
     """Test function calling integration scenarios."""
 
-<<<<<<< HEAD
-    @pytest.mark.asyncio
     async def test_tool_call_processing(self):
         """Test processing tool calls with multiple functions."""
-        llm = TestLLM()
-=======
-    async def test_tool_call_processing(self):
-        """Test processing tool calls with multiple functions."""
-        llm = LLM()
->>>>>>> 4bc269bc
+        llm = LLM()
 
         @llm.register_function(description="Get weather")
         def get_weather(location: str) -> str:
@@ -465,16 +411,9 @@
         assert weather_result == "Weather in NYC: Sunny"
         assert sum_result == 8
 
-<<<<<<< HEAD
-    @pytest.mark.asyncio
     async def test_error_handling_in_function_calls(self):
         """Test error handling in function calls."""
-        llm = TestLLM()
-=======
-    async def test_error_handling_in_function_calls(self):
-        """Test error handling in function calls."""
-        llm = LLM()
->>>>>>> 4bc269bc
+        llm = LLM()
 
         @llm.register_function(description="Test function that raises error")
         def error_function(x: int) -> int:
@@ -490,16 +429,6 @@
         with pytest.raises(ValueError):
             llm.call_function("error_function", {"x": -5})
 
-<<<<<<< HEAD
-    @pytest.mark.asyncio
-    async def test_function_schema_generation(self):
-        """Test that function schemas are generated correctly."""
-        llm = TestLLM()
-
-        @llm.register_function(description="Complex function")
-        def complex_function(
-            name: str, age: int, is_active: bool = True, tags: Optional[list] = None
-=======
     async def test_function_schema_generation(self):
         """Test that function schemas are generated correctly."""
         llm = LLM()
@@ -507,7 +436,6 @@
         @llm.register_function(description="Complex function")
         def complex_function(
             name: str, age: int, is_active: bool = True, tags: list = None
->>>>>>> 4bc269bc
         ) -> dict:
             """Complex function with various parameter types."""
             return {
@@ -543,16 +471,9 @@
 class TestConcurrentToolExecution:
     """Test concurrent tool execution functionality."""
 
-<<<<<<< HEAD
-    @pytest.mark.asyncio
     async def test_dedup_and_execute(self):
         """Test the _dedup_and_execute method."""
-        llm = TestLLM()
-=======
-    async def test_dedup_and_execute(self):
-        """Test the _dedup_and_execute method."""
-        llm = LLM()
->>>>>>> 4bc269bc
+        llm = LLM()
 
         @llm.register_function(description="Test function")
         def test_func(x: int) -> int:
@@ -581,19 +502,11 @@
         assert 10 in results  # 5 * 2 (appears twice)
         assert 6 in results  # 3 * 2
 
-<<<<<<< HEAD
-    @pytest.mark.asyncio
-=======
->>>>>>> 4bc269bc
     async def test_tool_lifecycle_events(self):
         """Test that tool lifecycle events are emitted."""
         from vision_agents.core.llm.events import ToolStartEvent, ToolEndEvent
 
-<<<<<<< HEAD
-        llm = TestLLM()
-=======
-        llm = LLM()
->>>>>>> 4bc269bc
+        llm = LLM()
 
         @llm.register_function(description="Test function")
         def test_func(x: int) -> int:
@@ -625,16 +538,9 @@
         assert end_events[0].tool_name == "test_func"
         assert end_events[0].success is True
 
-<<<<<<< HEAD
-    @pytest.mark.asyncio
     async def test_output_sanitization(self):
         """Test output sanitization for large responses."""
-        llm = TestLLM()
-=======
-    async def test_output_sanitization(self):
-        """Test output sanitization for large responses."""
-        llm = LLM()
->>>>>>> 4bc269bc
+        llm = LLM()
 
         # Test normal output
         normal_output = "Hello world"
