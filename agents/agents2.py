--- conflicted
+++ resolved
@@ -185,11 +185,9 @@
                 # Set up video track if available
                 if self.publish_video:
                     await connection.add_tracks(video=self._video_track)
-<<<<<<< HEAD
-                    self.logger.info("🎥 Agent ready to publish video")
-=======
+
                     self.logger.debug("🎥 Agent ready to publish video")
->>>>>>> a5543259
+
 
                 # Set up STS audio forwarding if in STS mode
                 if self.sts_mode and self._sts_connection:
@@ -236,14 +234,10 @@
             self.logger.error(traceback.format_exc())
         finally:
             # Use the comprehensive cleanup method
-<<<<<<< HEAD
-            await self.close()
-=======
             try:
                 await self.close()
             except Exception as e:
                 self.logger.debug(f"Error during cleanup: {e}")
->>>>>>> a5543259
 
     async def listen_to_audio_and_video(self) -> None:
         """Set up event handlers for the connection."""
@@ -481,10 +475,6 @@
             return True
         else:
             return False
-<<<<<<< HEAD
-        
-    
-=======
     
     @property
     def audio_processors(self) -> List[Any]:
@@ -495,7 +485,6 @@
     def video_processors(self) -> List[Any]:
         """Get processors that want to receive video."""
         return [p for p in self.processors if hasattr(p, 'receive_video') and p.receive_video]
->>>>>>> a5543259
 
     def validate_configuration(self):
         """Validate the agent configuration."""
