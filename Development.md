--- conflicted
+++ resolved
@@ -24,8 +24,6 @@
 uv run examples/01_simple_agent_example/01_simple_agent_example
 ```
 
-<<<<<<< HEAD
-=======
 ## Tests
 
 Integration test. (requires secrets in place)
@@ -77,8 +75,6 @@
 git tag -a v0.0.1 -m "Release 0.0.1" && git push --tags
 ```
 
-
->>>>>>> fef3be02
 ## General Guidelines
 1. We are experimenting and moving fast. Things may break, that is fine for now, but before merging to main, check that your code is running and if required, has tests.
 2. Communication: Things are moving quickly, communicate what you're working on and what's blocking early and frequently in #video_ai
